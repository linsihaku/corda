package net.corda.demobench.model

import net.corda.core.identity.CordaX500Name
import net.corda.core.utilities.NetworkHostAndPort
import net.corda.nodeapi.User
import net.corda.testing.DUMMY_NOTARY
import org.junit.Test
import java.nio.file.Path
import java.nio.file.Paths
import kotlin.test.*

class NodeControllerTest {

    private val baseDir: Path = Paths.get(".").toAbsolutePath()
    private val controller = NodeController({ _, _ -> })
    private val node1Name = "Organisation 1"
    private val organisation2Name = "Organisation 2"

    @Test
    fun `test unique nodes after validate`() {
        val data = NodeData()
        data.legalName.value = node1Name
        assertNotNull(controller.validate(data))
        assertNull(controller.validate(data))
    }

    @Test
    fun `test unique key after validate`() {
        val data = NodeData()
        data.legalName.value = node1Name

        assertFalse(controller.keyExists("organisation1"))
        controller.validate(data)
        assertTrue(controller.keyExists("organisation1"))
    }

    @Test
    fun `test matching name after validate`() {
        val data = NodeData()
        data.legalName.value = node1Name

        assertFalse(controller.nameExists("Organisation 1"))
        assertFalse(controller.nameExists("Organisation1"))
        assertFalse(controller.nameExists("organisation 1"))
        controller.validate(data)
        assertTrue(controller.nameExists("Organisation 1"))
        assertTrue(controller.nameExists("Organisation1"))
        assertTrue(controller.nameExists("organisation 1"))
    }

    @Test
    fun `test first validated node becomes network map`() {
        val data = NodeData()
        data.legalName.value = node1Name
        data.p2pPort.value = 10000

        assertFalse(controller.hasNetworkMap())
        controller.validate(data)
        assertTrue(controller.hasNetworkMap())
    }

    @Test
    fun `test register unique nodes`() {
        val config = createConfig(organisation = organisation2Name)
        assertTrue(controller.register(config))
        assertFalse(controller.register(config))
    }

    @Test
    fun `test unique key after register`() {
        val config = createConfig(organisation = organisation2Name)

        assertFalse(controller.keyExists("organisation2"))
        controller.register(config)
        assertTrue(controller.keyExists("organisation2"))
    }

    @Test
    fun `test matching name after register`() {
        val config = createConfig(organisation = organisation2Name)

        assertFalse(controller.nameExists("Organisation 2"))
        assertFalse(controller.nameExists("Organisation2"))
        assertFalse(controller.nameExists("organisation 2"))
        controller.register(config)
        assertTrue(controller.nameExists("Organisation 2"))
        assertTrue(controller.nameExists("Organisation2"))
        assertTrue(controller.nameExists("organisation 2"))
    }

    @Test
    fun `test register network map node`() {
<<<<<<< HEAD
        val config = createConfig(organisation = "Organisation is Network Map")
        assertTrue(config.isNetworkMap())
=======
        val config = createConfig(commonName = "Organisation is Network Map")
        assertTrue(config.nodeConfig.isNetworkMap)
>>>>>>> bd53a22e

        assertFalse(controller.hasNetworkMap())
        controller.register(config)
        assertTrue(controller.hasNetworkMap())
    }

    @Test
    fun `test register non-network-map node`() {
<<<<<<< HEAD
        val config = createConfig(organisation = "Organisation is not Network Map")
        config.networkMap = NetworkMapConfig(DUMMY_NOTARY.name, 10000)
        assertFalse(config.isNetworkMap())
=======
        val config = createConfig(
                commonName = "Organisation is not Network Map",
                networkMap = NetworkMapConfig(DUMMY_NOTARY.name, localPort(10000)))
        assertFalse(config.nodeConfig.isNetworkMap)
>>>>>>> bd53a22e

        assertFalse(controller.hasNetworkMap())
        controller.register(config)
        assertFalse(controller.hasNetworkMap())
    }

    @Test
    fun `test valid ports`() {
        assertFalse(controller.isPortValid(NodeController.minPort - 1))
        assertTrue(controller.isPortValid(NodeController.minPort))
        assertTrue(controller.isPortValid(NodeController.maxPort))
        assertFalse(controller.isPortValid(NodeController.maxPort + 1))
    }

    @Test
    fun `test P2P port is max`() {
        val portNumber = NodeController.firstPort + 1234
        val config = createConfig(p2pPort = portNumber)
        assertEquals(NodeController.firstPort, controller.nextPort)
        controller.register(config)
        assertEquals(portNumber + 1, controller.nextPort)
    }

    @Test
    fun `test rpc port is max`() {
        val portNumber = NodeController.firstPort + 7777
        val config = createConfig(rpcPort = portNumber)
        assertEquals(NodeController.firstPort, controller.nextPort)
        controller.register(config)
        assertEquals(portNumber + 1, controller.nextPort)
    }

    @Test
    fun `test web port is max`() {
        val portNumber = NodeController.firstPort + 2356
        val config = createConfig(webPort = portNumber)
        assertEquals(NodeController.firstPort, controller.nextPort)
        controller.register(config)
        assertEquals(portNumber + 1, controller.nextPort)
    }

    @Test
    fun `test H2 port is max`() {
        val portNumber = NodeController.firstPort + 3478
        val config = createConfig(h2port = portNumber)
        assertEquals(NodeController.firstPort, controller.nextPort)
        controller.register(config)
        assertEquals(portNumber + 1, controller.nextPort)
    }

    @Test
    fun `dispose node`() {
        val config = createConfig(organisation = "MyName")
        controller.register(config)

        assertEquals(NodeState.STARTING, config.state)
        assertTrue(controller.keyExists("myname"))
        controller.dispose(config)
        assertEquals(NodeState.DEAD, config.state)
        assertTrue(controller.keyExists("myname"))
    }

    private fun createConfig(
<<<<<<< HEAD
            organisation: String = "Unknown",
            p2pPort: Int = -1,
            rpcPort: Int = -1,
            webPort: Int = -1,
            h2Port: Int = -1,
            services: MutableList<String> = mutableListOf("extra.service"),
            users: List<User> = listOf(user("guest"))
    ) = NodeConfig(
            baseDir,
            legalName = CordaX500Name(organisation, "New York", "US"),
            p2pPort = p2pPort,
            rpcPort = rpcPort,
            webPort = webPort,
            h2Port = h2Port,
            extraServices = services,
            users = users
    )
=======
            commonName: String = "Unknown",
            p2pPort: Int = 0,
            rpcPort: Int = 0,
            webPort: Int = 0,
            h2port: Int = 0,
            notary: NotaryService? = null,
            networkMap: NetworkMapConfig? = null,
            users: List<User> = listOf(user("guest"))
    ): NodeConfigWrapper {
        val nodeConfig = NodeConfig(
                myLegalName = CordaX500Name(
                        organisation = commonName,
                        locality = "New York",
                        country = "US"
                ),
                p2pAddress = localPort(p2pPort),
                rpcAddress = localPort(rpcPort),
                webAddress = localPort(webPort),
                h2port = h2port,
                notary = notary,
                networkMapService = networkMap,
                rpcUsers = users
        )
        return NodeConfigWrapper(baseDir, nodeConfig)
    }
>>>>>>> bd53a22e

    private fun localPort(port: Int) = NetworkHostAndPort("localhost", port)
}<|MERGE_RESOLUTION|>--- conflicted
+++ resolved
@@ -90,13 +90,8 @@
 
     @Test
     fun `test register network map node`() {
-<<<<<<< HEAD
         val config = createConfig(organisation = "Organisation is Network Map")
-        assertTrue(config.isNetworkMap())
-=======
-        val config = createConfig(commonName = "Organisation is Network Map")
         assertTrue(config.nodeConfig.isNetworkMap)
->>>>>>> bd53a22e
 
         assertFalse(controller.hasNetworkMap())
         controller.register(config)
@@ -105,16 +100,10 @@
 
     @Test
     fun `test register non-network-map node`() {
-<<<<<<< HEAD
-        val config = createConfig(organisation = "Organisation is not Network Map")
-        config.networkMap = NetworkMapConfig(DUMMY_NOTARY.name, 10000)
-        assertFalse(config.isNetworkMap())
-=======
         val config = createConfig(
-                commonName = "Organisation is not Network Map",
+                organisation = "Organisation is not Network Map",
                 networkMap = NetworkMapConfig(DUMMY_NOTARY.name, localPort(10000)))
         assertFalse(config.nodeConfig.isNetworkMap)
->>>>>>> bd53a22e
 
         assertFalse(controller.hasNetworkMap())
         controller.register(config)
@@ -178,26 +167,7 @@
     }
 
     private fun createConfig(
-<<<<<<< HEAD
             organisation: String = "Unknown",
-            p2pPort: Int = -1,
-            rpcPort: Int = -1,
-            webPort: Int = -1,
-            h2Port: Int = -1,
-            services: MutableList<String> = mutableListOf("extra.service"),
-            users: List<User> = listOf(user("guest"))
-    ) = NodeConfig(
-            baseDir,
-            legalName = CordaX500Name(organisation, "New York", "US"),
-            p2pPort = p2pPort,
-            rpcPort = rpcPort,
-            webPort = webPort,
-            h2Port = h2Port,
-            extraServices = services,
-            users = users
-    )
-=======
-            commonName: String = "Unknown",
             p2pPort: Int = 0,
             rpcPort: Int = 0,
             webPort: Int = 0,
@@ -207,22 +177,17 @@
             users: List<User> = listOf(user("guest"))
     ): NodeConfigWrapper {
         val nodeConfig = NodeConfig(
-                myLegalName = CordaX500Name(
-                        organisation = commonName,
-                        locality = "New York",
-                        country = "US"
-                ),
-                p2pAddress = localPort(p2pPort),
-                rpcAddress = localPort(rpcPort),
-                webAddress = localPort(webPort),
-                h2port = h2port,
-                notary = notary,
-                networkMapService = networkMap,
-                rpcUsers = users
+                CordaX500Name(organisation, "New York", "US"),
+                localPort(p2pPort),
+                localPort(rpcPort),
+                localPort(webPort),
+                notary,
+                networkMap,
+                h2port,
+                users
         )
         return NodeConfigWrapper(baseDir, nodeConfig)
     }
->>>>>>> bd53a22e
 
     private fun localPort(port: Int) = NetworkHostAndPort("localhost", port)
 }
package net.corda.node.testing

import com.codahale.metrics.MetricRegistry
import net.corda.core.flows.FlowInitiator
import net.corda.core.flows.FlowLogic
import net.corda.core.identity.Party
import net.corda.core.node.NodeInfo
import net.corda.core.node.StateLoader
import net.corda.core.node.services.*
import net.corda.core.serialization.SerializeAsToken
import net.corda.node.internal.InitiatedFlowFactory
import net.corda.node.internal.StateLoaderImpl
import net.corda.node.internal.cordapp.CordappLoader
import net.corda.node.internal.cordapp.CordappProviderImpl
import net.corda.node.internal.cordapp.CordappProviderInternal
import net.corda.node.serialization.NodeClock
import net.corda.node.services.api.*
import net.corda.node.services.config.NodeConfiguration
import net.corda.node.services.messaging.MessagingService
<<<<<<< HEAD
=======
import net.corda.node.services.network.NetworkMapCacheImpl
import net.corda.node.services.schema.NodeSchemaService
>>>>>>> 55911e7a
import net.corda.node.services.statemachine.FlowStateMachineImpl
import net.corda.node.services.statemachine.StateMachineManager
import net.corda.node.services.transactions.InMemoryTransactionVerifierService
import net.corda.node.utilities.CordaPersistence
import net.corda.testing.DUMMY_IDENTITY_1
import net.corda.testing.MOCK_HOST_AND_PORT
import net.corda.testing.MOCK_IDENTITY_SERVICE
import net.corda.testing.node.MockAttachmentStorage
import net.corda.testing.node.MockNetworkMapCache
import net.corda.testing.node.MockStateMachineRecordedTransactionMappingStorage
import net.corda.testing.node.MockTransactionStorage
import java.nio.file.Paths
import java.sql.Connection
import java.time.Clock

open class MockServiceHubInternal(
        override val database: CordaPersistence,
        override val configuration: NodeConfiguration,
        val customVault: VaultServiceInternal? = null,
        val keyManagement: KeyManagementService? = null,
        val network: MessagingService? = null,
        val identity: IdentityService? = MOCK_IDENTITY_SERVICE,
        override val attachments: AttachmentStorage = MockAttachmentStorage(),
        override val validatedTransactions: WritableTransactionStorage = MockTransactionStorage(),
        override val stateMachineRecordedTransactionMapping: StateMachineRecordedTransactionMappingStorage = MockStateMachineRecordedTransactionMappingStorage(),
        val mapCache: NetworkMapCacheInternal? = null,
        val scheduler: SchedulerService? = null,
        val overrideClock: Clock? = NodeClock(),
        val customContractUpgradeService: ContractUpgradeService? = null,
        val customTransactionVerifierService: TransactionVerifierService? = InMemoryTransactionVerifierService(2),
        override val cordappProvider: CordappProviderInternal = CordappProviderImpl(CordappLoader.createDefault(Paths.get(".")), attachments),
        protected val stateLoader: StateLoaderImpl = StateLoaderImpl(validatedTransactions)
) : ServiceHubInternal, StateLoader by stateLoader {
    override val transactionVerifierService: TransactionVerifierService
        get() = customTransactionVerifierService ?: throw UnsupportedOperationException()
    override val vaultService: VaultServiceInternal
        get() = customVault ?: throw UnsupportedOperationException()
    override val contractUpgradeService: ContractUpgradeService
        get() = customContractUpgradeService ?: throw UnsupportedOperationException()
    override val keyManagementService: KeyManagementService
        get() = keyManagement ?: throw UnsupportedOperationException()
    override val identityService: IdentityService
        get() = identity ?: throw UnsupportedOperationException()
    override val networkService: MessagingService
        get() = network ?: throw UnsupportedOperationException()
    override val networkMapCache: NetworkMapCacheInternal
<<<<<<< HEAD
        get() = mapCache ?: MockNetworkMapCache(database, configuration)
=======
        get() = mapCache ?: NetworkMapCacheImpl(MockNetworkMapCache(database, configuration), identityService)
>>>>>>> 55911e7a
    override val schedulerService: SchedulerService
        get() = scheduler ?: throw UnsupportedOperationException()
    override val clock: Clock
        get() = overrideClock ?: throw UnsupportedOperationException()
    override val myInfo: NodeInfo
        get() = NodeInfo(listOf(MOCK_HOST_AND_PORT), listOf(DUMMY_IDENTITY_1), 1, serial = 1L) // Required to get a dummy platformVersion when required for tests.
    override val monitoringService: MonitoringService = MonitoringService(MetricRegistry())
    override val rpcFlows: List<Class<out FlowLogic<*>>>
        get() = throw UnsupportedOperationException()
    override val schemaService get() = throw UnsupportedOperationException()
    override val auditService: AuditService = DummyAuditService()

    lateinit var smm: StateMachineManager

    override fun <T : SerializeAsToken> cordaService(type: Class<T>): T = throw UnsupportedOperationException()

    override fun <T> startFlow(logic: FlowLogic<T>, flowInitiator: FlowInitiator, ourIdentity: Party?): FlowStateMachineImpl<T> {
        return smm.executor.fetchFrom { smm.add(logic, flowInitiator, ourIdentity) }
    }

    override fun getFlowFactory(initiatingFlowClass: Class<out FlowLogic<*>>): InitiatedFlowFactory<*>? = null

    override fun jdbcSession(): Connection = database.createSession()
}<|MERGE_RESOLUTION|>--- conflicted
+++ resolved
@@ -17,11 +17,7 @@
 import net.corda.node.services.api.*
 import net.corda.node.services.config.NodeConfiguration
 import net.corda.node.services.messaging.MessagingService
-<<<<<<< HEAD
-=======
 import net.corda.node.services.network.NetworkMapCacheImpl
-import net.corda.node.services.schema.NodeSchemaService
->>>>>>> 55911e7a
 import net.corda.node.services.statemachine.FlowStateMachineImpl
 import net.corda.node.services.statemachine.StateMachineManager
 import net.corda.node.services.transactions.InMemoryTransactionVerifierService
@@ -68,11 +64,7 @@
     override val networkService: MessagingService
         get() = network ?: throw UnsupportedOperationException()
     override val networkMapCache: NetworkMapCacheInternal
-<<<<<<< HEAD
-        get() = mapCache ?: MockNetworkMapCache(database, configuration)
-=======
         get() = mapCache ?: NetworkMapCacheImpl(MockNetworkMapCache(database, configuration), identityService)
->>>>>>> 55911e7a
     override val schedulerService: SchedulerService
         get() = scheduler ?: throw UnsupportedOperationException()
     override val clock: Clock

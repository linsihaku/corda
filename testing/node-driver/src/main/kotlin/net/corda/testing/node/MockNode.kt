--- conflicted
+++ resolved
@@ -8,7 +8,6 @@
 import net.corda.core.identity.CordaX500Name
 import net.corda.core.identity.Party
 import net.corda.core.identity.PartyAndCertificate
-import net.corda.core.internal.cert
 import net.corda.core.internal.concurrent.doneFuture
 import net.corda.core.internal.createDirectories
 import net.corda.core.internal.createDirectory
@@ -18,10 +17,7 @@
 import net.corda.core.messaging.SingleMessageRecipient
 import net.corda.core.node.services.IdentityService
 import net.corda.core.node.services.KeyManagementService
-<<<<<<< HEAD
 import net.corda.core.schemas.MappedSchema
-=======
->>>>>>> 55911e7a
 import net.corda.core.serialization.SerializationWhitelist
 import net.corda.core.utilities.NetworkHostAndPort
 import net.corda.core.utilities.getOrThrow
@@ -36,7 +32,6 @@
 import net.corda.node.services.config.BFTSMaRtConfiguration
 import net.corda.node.services.config.NodeConfiguration
 import net.corda.node.services.config.NotaryConfig
-import net.corda.node.services.identity.PersistentIdentityService
 import net.corda.node.services.keys.E2ETestKeyManagementService
 import net.corda.node.services.messaging.MessagingService
 import net.corda.node.services.network.InMemoryNetworkMapService
@@ -46,7 +41,6 @@
 import net.corda.node.services.transactions.InMemoryTransactionVerifierService
 import net.corda.node.utilities.AffinityExecutor
 import net.corda.node.utilities.AffinityExecutor.ServiceAffinityExecutor
-import net.corda.node.utilities.CertificateAndKeyPair
 import net.corda.testing.DUMMY_KEY_1
 import net.corda.testing.initialiseTestSerialization
 import net.corda.testing.node.MockServices.Companion.MOCK_VERSION_INFO
@@ -60,7 +54,6 @@
 import java.nio.file.Path
 import java.security.KeyPair
 import java.security.PublicKey
-import java.security.cert.X509Certificate
 import java.util.concurrent.TimeUnit
 import java.util.concurrent.atomic.AtomicInteger
 
@@ -195,18 +188,6 @@
                     .getOrThrow()
         }
 
-<<<<<<< HEAD
-        override fun makeIdentityService(trustRoot: X509Certificate,
-                                         clientCa: CertificateAndKeyPair?,
-                                         legalIdentity: PartyAndCertificate): IdentityService {
-            val caCertificates: Array<X509Certificate> = listOf(legalIdentity.certificate, clientCa?.certificate?.cert)
-                    .filterNotNull()
-                    .toTypedArray()
-            return PersistentIdentityService(info.legalIdentitiesAndCerts, trustRoot = trustRoot, caCertificates = *caCertificates)
-        }
-
-=======
->>>>>>> 55911e7a
         override fun makeKeyManagementService(identityService: IdentityService): KeyManagementService {
             return E2ETestKeyManagementService(identityService, partyKeys + (notaryIdentity?.let { setOf(it.second) } ?: emptySet()))
         }

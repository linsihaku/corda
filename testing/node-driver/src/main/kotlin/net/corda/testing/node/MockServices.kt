package net.corda.testing.node

import com.google.common.collect.MutableClassToInstanceMap
import net.corda.core.cordapp.CordappProvider
import net.corda.core.crypto.*
import net.corda.core.flows.FlowLogic
import net.corda.core.flows.StateMachineRunId
import net.corda.core.identity.PartyAndCertificate
import net.corda.core.messaging.DataFeed
import net.corda.core.messaging.FlowHandle
import net.corda.core.messaging.FlowProgressHandle
import net.corda.core.node.AppServiceHub
import net.corda.core.node.NodeInfo
import net.corda.core.node.ServiceHub
import net.corda.core.node.StateLoader
import net.corda.core.node.services.*
import net.corda.core.serialization.SerializeAsToken
import net.corda.core.serialization.SingletonSerializeAsToken
import net.corda.core.transactions.SignedTransaction
import net.corda.node.VersionInfo
import net.corda.node.internal.StateLoaderImpl
import net.corda.node.internal.cordapp.CordappLoader
import net.corda.node.services.api.StateMachineRecordedTransactionMappingStorage
import net.corda.node.services.api.VaultServiceInternal
import net.corda.node.services.api.WritableTransactionStorage
import net.corda.node.services.identity.InMemoryIdentityService
import net.corda.node.services.keys.freshCertificate
import net.corda.node.services.keys.getSigner
import net.corda.node.services.persistence.HibernateConfiguration
import net.corda.node.services.persistence.InMemoryStateMachineRecordedTransactionMappingStorage
import net.corda.node.services.schema.HibernateObserver
import net.corda.node.services.schema.NodeSchemaService
import net.corda.node.services.transactions.InMemoryTransactionVerifierService
import net.corda.node.services.vault.NodeVaultService
import net.corda.node.utilities.CordaPersistence
import net.corda.node.utilities.configureDatabase
import net.corda.testing.*
import org.bouncycastle.operator.ContentSigner
import rx.Observable
import rx.subjects.PublishSubject
import java.security.KeyPair
import java.security.PrivateKey
import java.security.PublicKey
import java.sql.Connection
import java.time.Clock
import java.util.*

/**
 * A singleton utility that only provides a mock identity, key and storage service. However, this is sufficient for
 * building chains of transactions and verifying them. It isn't sufficient for testing flows however.
 */
open class MockServices(
        cordappLoader: CordappLoader,
        override val validatedTransactions: WritableTransactionStorage,
        protected val stateLoader: StateLoaderImpl = StateLoaderImpl(validatedTransactions),
        vararg val keys: KeyPair
) : ServiceHub, StateLoader by stateLoader {
    companion object {

        @JvmStatic
        val MOCK_VERSION_INFO = VersionInfo(1, "Mock release", "Mock revision", "Mock Vendor")

        /**
         * Make properties appropriate for creating a DataSource for unit tests.
         *
         * @param nodeName Reflects the "instance" of the in-memory database.  Defaults to a random string.
         */
        // TODO: Can we use an X509 principal generator here?
        @JvmStatic
        fun makeTestDataSourceProperties(nodeName: String = SecureHash.randomSHA256().toString()): Properties {
            val props = Properties()
            props.setProperty("dataSourceClassName", "org.h2.jdbcx.JdbcDataSource")
            props.setProperty("dataSource.url", "jdbc:h2:mem:${nodeName}_persistence;LOCK_TIMEOUT=10000;DB_CLOSE_ON_EXIT=FALSE")
            props.setProperty("dataSource.user", "sa")
            props.setProperty("dataSource.password", "")
            return props
        }

        /**
         * Make properties appropriate for creating a Database for unit tests.
         *
         * @param key (optional) key of a database property to be set.
         * @param value (optional) value of a database property to be set.
         */
        @JvmStatic
        fun makeTestDatabaseProperties(key: String? = null, value: String? = null): Properties {
            val props = Properties()
            props.setProperty("transactionIsolationLevel", "repeatableRead") //for other possible values see net.corda.node.utilities.CordaPeristence.parserTransactionIsolationLevel(String)
            if (key != null) {
                props.setProperty(key, value)
            }
            return props
        }

        /**
         * Creates an instance of [InMemoryIdentityService] with [MOCK_IDENTITIES].
         */
        @JvmStatic
        fun makeTestIdentityService() = InMemoryIdentityService(MOCK_IDENTITIES, trustRoot = DEV_TRUST_ROOT)

        /**
         * Makes database and mock services appropriate for unit tests.
         * @param keys a list of [KeyPair] instances to be used by [MockServices]. Defualts to [MEGA_CORP_KEY]
         * @param createIdentityService a lambda function returning an instance of [IdentityService]. Defauts to [InMemoryIdentityService].
         *
         * @return a pair where the first element is the instance of [CordaPersistence] and the second is [MockServices].
         */
        @JvmStatic
        fun makeTestDatabaseAndMockServices(keys: List<KeyPair> = listOf(MEGA_CORP_KEY),
                                            createIdentityService: () -> IdentityService = { makeTestIdentityService() },
                                            cordappPackages: List<String> = emptyList()): Pair<CordaPersistence, MockServices> {
            val cordappLoader = CordappLoader.createWithTestPackages(cordappPackages)
            val dataSourceProps = makeTestDataSourceProperties()
            val databaseProperties = makeTestDatabaseProperties()
            val identityServiceRef: IdentityService by lazy { createIdentityService() }
<<<<<<< HEAD
            val database = configureDatabase(dataSourceProps, databaseProperties, { identityServiceRef }, NodeSchemaService(customSchemas))
=======
            val database = configureDatabase(dataSourceProps, databaseProperties, { identityServiceRef }, NodeSchemaService(cordappLoader))
>>>>>>> 634c46fa
            val mockService = database.transaction {
                object : MockServices(cordappLoader, *(keys.toTypedArray())) {
                    override val identityService: IdentityService = database.transaction { identityServiceRef }
                    override val vaultService = makeVaultService(database.hibernateConfig)

                    override fun recordTransactions(notifyVault: Boolean, txs: Iterable<SignedTransaction>) {
                        for (stx in txs) {
                            validatedTransactions.addTransaction(stx)
                        }
                        // Refactored to use notifyAll() as we have no other unit test for that method with multiple transactions.
                        vaultService.notifyAll(txs.map { it.tx })
                    }

                    override fun jdbcSession(): Connection = database.createSession()
                }
            }
            return Pair(database, mockService)
        }
    }

    private constructor(cordappLoader: CordappLoader, vararg keys: KeyPair) : this(cordappLoader, MockTransactionStorage(), keys = *keys)
    constructor(cordappPackages: List<String>, vararg keys: KeyPair) : this(CordappLoader.createWithTestPackages(cordappPackages), keys = *keys)
    constructor(vararg keys: KeyPair) : this(emptyList(), *keys)
    constructor() : this(generateKeyPair())

    val key: KeyPair get() = keys.first()

    override fun recordTransactions(notifyVault: Boolean, txs: Iterable<SignedTransaction>) {
        txs.forEach {
            stateMachineRecordedTransactionMapping.addMapping(StateMachineRunId.createRandom(), it.id)
        }
        for (stx in txs) {
            validatedTransactions.addTransaction(stx)
        }
    }

    final override val attachments = MockAttachmentStorage()
    val stateMachineRecordedTransactionMapping: StateMachineRecordedTransactionMappingStorage = MockStateMachineRecordedTransactionMappingStorage()
    override val identityService: IdentityService = InMemoryIdentityService(MOCK_IDENTITIES, trustRoot = DEV_TRUST_ROOT)
    override val keyManagementService: KeyManagementService by lazy { MockKeyManagementService(identityService, *keys) }

    override val vaultService: VaultService get() = throw UnsupportedOperationException()
    override val contractUpgradeService: ContractUpgradeService get() = throw UnsupportedOperationException()
    override val networkMapCache: NetworkMapCache get() = throw UnsupportedOperationException()
    override val clock: Clock get() = Clock.systemUTC()
    override val myInfo: NodeInfo
        get() {
            val identity = getTestPartyAndCertificate(MEGA_CORP.name, key.public)
            return NodeInfo(emptyList(), listOf(identity), 1, serial = 1L)
        }
    override val transactionVerifierService: TransactionVerifierService get() = InMemoryTransactionVerifierService(2)
<<<<<<< HEAD
    val mockCordappProvider = MockCordappProvider(CordappLoader.createWithTestPackages(cordappPackages), attachments)
=======
    val mockCordappProvider = MockCordappProvider(cordappLoader, attachments)
>>>>>>> 634c46fa
    override val cordappProvider: CordappProvider get() = mockCordappProvider
    lateinit var hibernatePersister: HibernateObserver

    fun makeVaultService(hibernateConfig: HibernateConfiguration): VaultServiceInternal {
        val vaultService = NodeVaultService(Clock.systemUTC(), keyManagementService, stateLoader, hibernateConfig)
        hibernatePersister = HibernateObserver(vaultService.rawUpdates, hibernateConfig)
        return vaultService
    }

    val cordappServices = MutableClassToInstanceMap.create<SerializeAsToken>()
    override fun <T : SerializeAsToken> cordaService(type: Class<T>): T {
        require(type.isAnnotationPresent(CordaService::class.java)) { "${type.name} is not a Corda service" }
        return cordappServices.getInstance(type) ?: throw IllegalArgumentException("Corda service ${type.name} does not exist")
    }

    override fun jdbcSession(): Connection = throw UnsupportedOperationException()
}

class MockKeyManagementService(val identityService: IdentityService,
                               vararg initialKeys: KeyPair) : SingletonSerializeAsToken(), KeyManagementService {
    private val keyStore: MutableMap<PublicKey, PrivateKey> = initialKeys.associateByTo(HashMap(), { it.public }, { it.private })

    override val keys: Set<PublicKey> get() = keyStore.keys

    val nextKeys = LinkedList<KeyPair>()

    override fun freshKey(): PublicKey {
        val k = nextKeys.poll() ?: generateKeyPair()
        keyStore[k.public] = k.private
        return k.public
    }

    override fun filterMyKeys(candidateKeys: Iterable<PublicKey>): Iterable<PublicKey> = candidateKeys.filter { it in this.keys }

    override fun freshKeyAndCert(identity: PartyAndCertificate, revocationEnabled: Boolean): PartyAndCertificate {
        return freshCertificate(identityService, freshKey(), identity, getSigner(identity.owningKey), revocationEnabled)
    }

    private fun getSigner(publicKey: PublicKey): ContentSigner = getSigner(getSigningKeyPair(publicKey))

    private fun getSigningKeyPair(publicKey: PublicKey): KeyPair {
        val pk = publicKey.keys.first { keyStore.containsKey(it) }
        return KeyPair(pk, keyStore[pk]!!)
    }

    override fun sign(bytes: ByteArray, publicKey: PublicKey): DigitalSignature.WithKey {
        val keyPair = getSigningKeyPair(publicKey)
        return keyPair.sign(bytes)
    }

    override fun sign(signableData: SignableData, publicKey: PublicKey): TransactionSignature {
        val keyPair = getSigningKeyPair(publicKey)
        return keyPair.sign(signableData)
    }
}

class MockStateMachineRecordedTransactionMappingStorage(
        val storage: StateMachineRecordedTransactionMappingStorage = InMemoryStateMachineRecordedTransactionMappingStorage()
) : StateMachineRecordedTransactionMappingStorage by storage

open class MockTransactionStorage : WritableTransactionStorage, SingletonSerializeAsToken() {
    override fun track(): DataFeed<List<SignedTransaction>, SignedTransaction> {
        return DataFeed(txns.values.toList(), _updatesPublisher)
    }

    private val txns = HashMap<SecureHash, SignedTransaction>()

    private val _updatesPublisher = PublishSubject.create<SignedTransaction>()

    override val updates: Observable<SignedTransaction>
        get() = _updatesPublisher

    private fun notify(transaction: SignedTransaction) = _updatesPublisher.onNext(transaction)

    override fun addTransaction(transaction: SignedTransaction): Boolean {
        val recorded = txns.putIfAbsent(transaction.id, transaction) == null
        if (recorded) {
            notify(transaction)
        }
        return recorded
    }

    override fun getTransaction(id: SecureHash): SignedTransaction? = txns[id]
}

fun <T : SerializeAsToken> createMockCordaService(serviceHub: MockServices, serviceConstructor: (AppServiceHub) -> T): T {
    class MockAppServiceHubImpl<T : SerializeAsToken>(val serviceHub: MockServices, serviceConstructor: (AppServiceHub) -> T) : AppServiceHub, ServiceHub by serviceHub {
        val serviceInstance: T

        init {
            serviceInstance = serviceConstructor(this)
            serviceHub.cordappServices.putInstance(serviceInstance.javaClass, serviceInstance)
        }

        override fun <T> startFlow(flow: FlowLogic<T>): FlowHandle<T> {
            throw UnsupportedOperationException()
        }

        override fun <T> startTrackedFlow(flow: FlowLogic<T>): FlowProgressHandle<T> {
            throw UnsupportedOperationException()
        }
    }
    return MockAppServiceHubImpl(serviceHub, serviceConstructor).serviceInstance
}<|MERGE_RESOLUTION|>--- conflicted
+++ resolved
@@ -113,11 +113,7 @@
             val dataSourceProps = makeTestDataSourceProperties()
             val databaseProperties = makeTestDatabaseProperties()
             val identityServiceRef: IdentityService by lazy { createIdentityService() }
-<<<<<<< HEAD
-            val database = configureDatabase(dataSourceProps, databaseProperties, { identityServiceRef }, NodeSchemaService(customSchemas))
-=======
             val database = configureDatabase(dataSourceProps, databaseProperties, { identityServiceRef }, NodeSchemaService(cordappLoader))
->>>>>>> 634c46fa
             val mockService = database.transaction {
                 object : MockServices(cordappLoader, *(keys.toTypedArray())) {
                     override val identityService: IdentityService = database.transaction { identityServiceRef }
@@ -169,11 +165,7 @@
             return NodeInfo(emptyList(), listOf(identity), 1, serial = 1L)
         }
     override val transactionVerifierService: TransactionVerifierService get() = InMemoryTransactionVerifierService(2)
-<<<<<<< HEAD
-    val mockCordappProvider = MockCordappProvider(CordappLoader.createWithTestPackages(cordappPackages), attachments)
-=======
     val mockCordappProvider = MockCordappProvider(cordappLoader, attachments)
->>>>>>> 634c46fa
     override val cordappProvider: CordappProvider get() = mockCordappProvider
     lateinit var hibernatePersister: HibernateObserver
 

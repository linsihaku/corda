--- conflicted
+++ resolved
@@ -191,15 +191,11 @@
         )
 
         val parsedConfig = config.parseAs<FullNodeConfiguration>()
-<<<<<<< HEAD
-        val node = Node(parsedConfig, parsedConfig.calculateServices(), MOCK_VERSION_INFO.copy(platformVersion = platformVersion),
-                initialiseSerialization = false, cordappLoader = CordappLoader.createDefaultWithTestPackages(parsedConfig, cordappPackages)).start()
-=======
         val node = Node(
                 parsedConfig,
                 MOCK_VERSION_INFO.copy(platformVersion = platformVersion),
-                initialiseSerialization = false).start()
->>>>>>> bd53a22e
+                initialiseSerialization = false,
+                cordappLoader = CordappLoader.createDefaultWithTestPackages(parsedConfig, cordappPackages)).start()
         nodes += node
         thread(name = legalName.organisation) {
             node.internals.run()

package net.corda.testing.node

import net.corda.core.concurrent.CordaFuture
import net.corda.core.identity.CordaX500Name
import net.corda.core.internal.concurrent.*
import net.corda.core.internal.createDirectories
import net.corda.core.internal.div
import net.corda.core.schemas.MappedSchema
import net.corda.core.utilities.NetworkHostAndPort
import net.corda.core.utilities.getOrThrow
import net.corda.node.internal.Node
import net.corda.node.internal.StartedNode
import net.corda.node.services.config.*
import net.corda.node.utilities.ServiceIdentityGenerator
import net.corda.nodeapi.User
import net.corda.nodeapi.config.parseAs
import net.corda.nodeapi.config.toConfig
import net.corda.testing.DUMMY_MAP
import net.corda.testing.TestDependencyInjectionBase
import net.corda.testing.driver.addressMustNotBeBoundFuture
import net.corda.testing.getFreeLocalPorts
import net.corda.testing.node.MockServices.Companion.MOCK_VERSION_INFO
import org.apache.logging.log4j.Level
import org.junit.After
import org.junit.Rule
import org.junit.rules.TemporaryFolder
import java.util.concurrent.Executors
import kotlin.concurrent.thread

/**
 * Extend this class if you need to run nodes in a test. You could use the driver DSL but it's extremely slow for testing
 * purposes. Use the driver if you need to run the nodes in separate processes otherwise this class will suffice.
 */
// TODO Some of the logic here duplicates what's in the driver
abstract class NodeBasedTest : TestDependencyInjectionBase() {
    companion object {
        private val WHITESPACE = "\\s++".toRegex()
    }

    @Rule
    @JvmField
    val tempFolder = TemporaryFolder()

    private val nodes = mutableListOf<StartedNode<Node>>()
    private var _networkMapNode: StartedNode<Node>? = null

    val networkMapNode: StartedNode<Node> get() = _networkMapNode ?: startNetworkMapNode()

    init {
        System.setProperty("consoleLogLevel", Level.DEBUG.name().toLowerCase())
    }

    /**
     * Stops the network map node and all the nodes started by [startNode]. This is called automatically after each test
     * but can also be called manually within a test.
     */
    @After
    fun stopAllNodes() {
        val shutdownExecutor = Executors.newScheduledThreadPool(nodes.size)
        nodes.map { shutdownExecutor.fork(it::dispose) }.transpose().getOrThrow()
        // Wait until ports are released
        val portNotBoundChecks = nodes.flatMap {
            listOf(
                    it.internals.configuration.p2pAddress.let { addressMustNotBeBoundFuture(shutdownExecutor, it) },
                    it.internals.configuration.rpcAddress?.let { addressMustNotBeBoundFuture(shutdownExecutor, it) }
            )
        }.filterNotNull()
        nodes.clear()
        _networkMapNode = null
        portNotBoundChecks.transpose().getOrThrow()
    }

    /**
     *  Clear network map data from nodes' databases.
     */
    fun clearAllNodeInfoDb() {
        nodes.forEach { it.services.networkMapCache.clearNetworkMapCache() }
    }

    /**
     * You can use this method to start the network map node in a more customised manner. Otherwise it
     * will automatically be started with the default parameters.
     */
    fun startNetworkMapNode(legalName: CordaX500Name = DUMMY_MAP.name,
                            platformVersion: Int = 1,
                            rpcUsers: List<User> = emptyList(),
                            configOverrides: Map<String, Any> = emptyMap()): StartedNode<Node> {
        check(_networkMapNode == null || _networkMapNode!!.info.legalIdentitiesAndCerts.first().name == legalName)
<<<<<<< HEAD
        return startNodeInternal(legalName, platformVersion, advertisedServices, rpcUsers, configOverrides, false, emptySet()).apply {
=======
        return startNodeInternal(legalName, platformVersion, rpcUsers, configOverrides).apply {
>>>>>>> bd53a22e
            _networkMapNode = this
        }
    }

    @JvmOverloads
    fun startNode(legalName: CordaX500Name,
                  platformVersion: Int = 1,
                  rpcUsers: List<User> = emptyList(),
                  configOverrides: Map<String, Any> = emptyMap(),
                  customSchemas: Set<MappedSchema> = emptySet(),
                  noNetworkMap: Boolean = false,
                  waitForConnection: Boolean = true): CordaFuture<StartedNode<Node>> {
        val networkMapConf = if (noNetworkMap) {
            // Nonexistent network map service address.
            mapOf(
                    "networkMapService" to mapOf(
                            "address" to "localhost:10000",
                            "legalName" to networkMapNode.info.legalIdentitiesAndCerts.first().name.toString()
                    )
            )
        } else {
            mapOf(
                    "networkMapService" to mapOf(
                            "address" to networkMapNode.internals.configuration.p2pAddress.toString(),
                            "legalName" to networkMapNode.info.legalIdentitiesAndCerts.first().name.toString()
                    )
            )
        }
        val node = startNodeInternal(
                legalName,
                platformVersion,
                rpcUsers,
                networkMapConf + configOverrides,
                noNetworkMap,
                customSchemas)
        return if (waitForConnection) node.internals.nodeReadyFuture.map { node } else doneFuture(node)
    }

    // TODO This method has been added temporarily, to be deleted once the set of notaries is defined at the network level.
    fun startNotaryNode(name: CordaX500Name,
                        rpcUsers: List<User> = emptyList(),
                        validating: Boolean = true,
                        customSchemas: Set<MappedSchema> = emptySet()): CordaFuture<StartedNode<Node>> {
        return startNode(name, rpcUsers = rpcUsers, configOverrides = mapOf("notary" to mapOf("validating" to validating)), customSchemas = customSchemas)
    }

    fun startNotaryCluster(notaryName: CordaX500Name, clusterSize: Int): CordaFuture<List<StartedNode<Node>>> {
        fun notaryConfig(nodeAddress: NetworkHostAndPort, clusterAddress: NetworkHostAndPort? = null): Map<String, Any> {
            val clusterAddresses = if (clusterAddress != null) listOf(clusterAddress) else emptyList()
            val config = NotaryConfig(validating = true, raft = RaftConfig(nodeAddress = nodeAddress, clusterAddresses = clusterAddresses))
            return mapOf("notary" to config.toConfig().root().unwrapped())
        }

        ServiceIdentityGenerator.generateToDisk(
                (0 until clusterSize).map { baseDirectory(notaryName.copy(organisation = "${notaryName.organisation}-$it")) },
                notaryName)

        val nodeAddresses = getFreeLocalPorts("localhost", clusterSize)

        val masterNodeFuture = startNode(
                CordaX500Name(organisation = "${notaryName.organisation}-0", locality = notaryName.locality, country = notaryName.country),
                configOverrides = notaryConfig(nodeAddresses[0]) + mapOf(
                        "database" to mapOf(
                                "serverNameTablePrefix" to if (clusterSize > 1) "${notaryName.organisation}0".replace(Regex("[^0-9A-Za-z]+"), "") else ""
                        )
                )
        )

        val remainingNodesFutures = (1 until clusterSize).map {
            startNode(
                    CordaX500Name(organisation = "${notaryName.organisation}-$it", locality = notaryName.locality, country = notaryName.country),
                    configOverrides = notaryConfig(nodeAddresses[it], nodeAddresses[0]) + mapOf(
                            "database" to mapOf(
                                    "serverNameTablePrefix" to "${notaryName.organisation}$it".replace(Regex("[^0-9A-Za-z]+"), "")
                            )
                    )
            )
        }

        return remainingNodesFutures.transpose().flatMap { remainingNodes ->
            masterNodeFuture.map { masterNode -> listOf(masterNode) + remainingNodes }
        }
    }

    protected fun baseDirectory(legalName: CordaX500Name) = tempFolder.root.toPath() / legalName.organisation.replace(WHITESPACE, "")

    private fun startNodeInternal(legalName: CordaX500Name,
                                  platformVersion: Int,
                                  rpcUsers: List<User>,
                                  configOverrides: Map<String, Any>,
                                  noNetworkMap: Boolean,
                                  customSchemas: Set<MappedSchema>): StartedNode<Node> {
        val baseDirectory = baseDirectory(legalName).createDirectories()
        val localPort = getFreeLocalPorts("localhost", 2)
        val p2pAddress = configOverrides["p2pAddress"] ?: localPort[0].toString()
        val config = ConfigHelper.loadConfig(
                baseDirectory = baseDirectory,
                allowMissingConfig = true,
                configOverrides = configOf(
                        "myLegalName" to legalName.toString(),
                        "p2pAddress" to p2pAddress,
                        "rpcAddress" to localPort[1].toString(),
                        "rpcUsers" to rpcUsers.map { it.toMap() },
                        "noNetworkMap" to noNetworkMap
                ) + configOverrides
        )

        val parsedConfig = config.parseAs<FullNodeConfiguration>()
<<<<<<< HEAD
        val node = object : Node(parsedConfig, parsedConfig.calculateServices(), MOCK_VERSION_INFO.copy(platformVersion = platformVersion),
                initialiseSerialization = false) {
            override fun customSchemas() = super.customSchemas() + customSchemas
        }.start()
=======
        val node = Node(
                parsedConfig,
                MOCK_VERSION_INFO.copy(platformVersion = platformVersion),
                initialiseSerialization = false).start()
>>>>>>> bd53a22e
        nodes += node
        thread(name = legalName.organisation) {
            node.internals.run()
        }
        return node
    }
}<|MERGE_RESOLUTION|>--- conflicted
+++ resolved
@@ -86,11 +86,7 @@
                             rpcUsers: List<User> = emptyList(),
                             configOverrides: Map<String, Any> = emptyMap()): StartedNode<Node> {
         check(_networkMapNode == null || _networkMapNode!!.info.legalIdentitiesAndCerts.first().name == legalName)
-<<<<<<< HEAD
-        return startNodeInternal(legalName, platformVersion, advertisedServices, rpcUsers, configOverrides, false, emptySet()).apply {
-=======
-        return startNodeInternal(legalName, platformVersion, rpcUsers, configOverrides).apply {
->>>>>>> bd53a22e
+        return startNodeInternal(legalName, platformVersion, rpcUsers, configOverrides, false, emptySet()).apply {
             _networkMapNode = this
         }
     }
@@ -199,17 +195,12 @@
         )
 
         val parsedConfig = config.parseAs<FullNodeConfiguration>()
-<<<<<<< HEAD
-        val node = object : Node(parsedConfig, parsedConfig.calculateServices(), MOCK_VERSION_INFO.copy(platformVersion = platformVersion),
+        val node = object : Node(
+                parsedConfig,
+                MOCK_VERSION_INFO.copy(platformVersion = platformVersion),
                 initialiseSerialization = false) {
             override fun customSchemas() = super.customSchemas() + customSchemas
         }.start()
-=======
-        val node = Node(
-                parsedConfig,
-                MOCK_VERSION_INFO.copy(platformVersion = platformVersion),
-                initialiseSerialization = false).start()
->>>>>>> bd53a22e
         nodes += node
         thread(name = legalName.organisation) {
             node.internals.run()

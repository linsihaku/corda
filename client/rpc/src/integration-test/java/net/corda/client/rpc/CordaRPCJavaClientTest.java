package net.corda.client.rpc;

import net.corda.core.concurrent.CordaFuture;
import net.corda.core.contracts.Amount;
import net.corda.core.messaging.CordaRPCOps;
import net.corda.core.messaging.FlowHandle;
import net.corda.core.utilities.OpaqueBytes;
import net.corda.finance.flows.AbstractCashFlow;
import net.corda.finance.flows.CashIssueFlow;
import net.corda.finance.flows.CashPaymentFlow;
import net.corda.finance.schemas.CashSchemaV1;
import net.corda.node.internal.Node;
import net.corda.node.internal.StartedNode;
import net.corda.nodeapi.User;
import net.corda.testing.CoreTestUtils;
import net.corda.testing.node.NodeBasedTest;
import org.junit.After;
import org.junit.Before;
import org.junit.Test;

import java.io.IOException;
import java.util.*;
import java.util.concurrent.ExecutionException;

import static java.util.Collections.singletonList;
import static java.util.Objects.requireNonNull;
import static kotlin.test.AssertionsKt.assertEquals;
import static net.corda.finance.Currencies.DOLLARS;
import static net.corda.finance.contracts.GetBalances.getCashBalance;
import static net.corda.node.services.FlowPermissions.startFlowPermission;
import static net.corda.testing.CoreTestUtils.setCordappPackages;
import static net.corda.testing.CoreTestUtils.unsetCordappPackages;
import static net.corda.testing.TestConstants.getALICE;

public class CordaRPCJavaClientTest extends NodeBasedTest {
    private List<String> perms = Arrays.asList(startFlowPermission(CashPaymentFlow.class), startFlowPermission(CashIssueFlow.class));
    private Set<String> permSet = new HashSet<>(perms);
    private User rpcUser = new User("user1", "test", permSet);

    private StartedNode<Node> node;
    private CordaRPCClient client;
    private RPCConnection<CordaRPCOps> connection = null;
    private CordaRPCOps rpcProxy;

    private void login(String username, String password) {
        connection = client.start(username, password);
        rpcProxy = connection.getProxy();
    }

    @Before
    public void setUp() throws ExecutionException, InterruptedException {
        setCordappPackages("net.corda.finance.contracts");
<<<<<<< HEAD
        Set<ServiceInfo> services = new HashSet<>(singletonList(new ServiceInfo(ValidatingNotaryService.Companion.getType(), null)));
        CordaFuture<StartedNode<Node>> nodeFuture = startNode(getALICE().getName(), 1, services, singletonList(rpcUser), emptyMap(), Collections.singleton(CashSchemaV1.INSTANCE));
=======
        CordaFuture<StartedNode<Node>> nodeFuture = startNotaryNode(getALICE().getName(), singletonList(rpcUser), true);
>>>>>>> a425f82c
        node = nodeFuture.get();
        client = new CordaRPCClient(requireNonNull(node.getInternals().getConfiguration().getRpcAddress()));
    }

    @After
    public void done() throws IOException {
        connection.close();
        unsetCordappPackages();
    }

    @Test
    public void testLogin() {
        login(rpcUser.getUsername(), rpcUser.getPassword());
    }

    @Test
    public void testCashBalances() throws NoSuchFieldException, ExecutionException, InterruptedException {
        login(rpcUser.getUsername(), rpcUser.getPassword());

        FlowHandle<AbstractCashFlow.Result> flowHandle = rpcProxy.startFlowDynamic(CashIssueFlow.class,
                DOLLARS(123), OpaqueBytes.of("1".getBytes()),
                CoreTestUtils.chooseIdentity(node.getInfo()));
        System.out.println("Started issuing cash, waiting on result");
        flowHandle.getReturnValue().get();

        Amount<Currency> balance = getCashBalance(rpcProxy, Currency.getInstance("USD"));
        System.out.print("Balance: " + balance + "\n");

        assertEquals(DOLLARS(123), balance, "matching");
    }
}<|MERGE_RESOLUTION|>--- conflicted
+++ resolved
@@ -50,12 +50,7 @@
     @Before
     public void setUp() throws ExecutionException, InterruptedException {
         setCordappPackages("net.corda.finance.contracts");
-<<<<<<< HEAD
-        Set<ServiceInfo> services = new HashSet<>(singletonList(new ServiceInfo(ValidatingNotaryService.Companion.getType(), null)));
-        CordaFuture<StartedNode<Node>> nodeFuture = startNode(getALICE().getName(), 1, services, singletonList(rpcUser), emptyMap(), Collections.singleton(CashSchemaV1.INSTANCE));
-=======
-        CordaFuture<StartedNode<Node>> nodeFuture = startNotaryNode(getALICE().getName(), singletonList(rpcUser), true);
->>>>>>> a425f82c
+        CordaFuture<StartedNode<Node>> nodeFuture = startNotaryNode(getALICE().getName(), singletonList(rpcUser), true, Collections.singleton(CashSchemaV1.INSTANCE));
         node = nodeFuture.get();
         client = new CordaRPCClient(requireNonNull(node.getInternals().getConfiguration().getRpcAddress()));
     }

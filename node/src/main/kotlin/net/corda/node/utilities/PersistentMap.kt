package net.corda.node.utilities


import com.google.common.cache.RemovalCause
import com.google.common.cache.RemovalListener
import com.google.common.cache.RemovalNotification
import net.corda.core.utilities.loggerFor
import java.util.*


/**
 * Implements an unbound caching layer on top of a table accessed via Hibernate mapping.
 */
class PersistentMap<K, V, E, out EK>(
        val toPersistentEntityKey: (K) -> EK,
        val fromPersistentEntity: (E) -> Pair<K, V>,
        val toPersistentEntity: (key: K, value: V) -> E,
        val persistentEntityClass: Class<E>
) : MutableMap<K, V>, AbstractMap<K, V>() {

    private companion object {
        val log = loggerFor<PersistentMap<*, *, *, *>>()
    }

    private val cache = NonInvalidatingUnboundCache(
            concurrencyLevel = 8,
            loadFunction = { key -> Optional.ofNullable(loadValue(key)) },
            removalListener = ExplicitRemoval(toPersistentEntityKey, persistentEntityClass)
    ).apply {
        //preload to allow all() to take data only from the cache (cache is unbound)
        val session = currentSession()
        val criteriaQuery = session.criteriaBuilder.createQuery(persistentEntityClass)
        criteriaQuery.select(criteriaQuery.from(persistentEntityClass))
        getAll(session.createQuery(criteriaQuery).resultList.map { e -> fromPersistentEntity(e as E).first }.asIterable())
    }

    class ExplicitRemoval<K, V, E, EK>(private val toPersistentEntityKey: (K) -> EK, private val persistentEntityClass: Class<E>) : RemovalListener<K, V> {
        override fun onRemoval(notification: RemovalNotification<K, V>?) {
            when (notification?.cause) {
                RemovalCause.EXPLICIT -> {
                    val session = currentSession()
                    val elem = session.find(persistentEntityClass, toPersistentEntityKey(notification.key))
                    if (elem != null) {
                        session.remove(elem)
                    }
                }
                RemovalCause.EXPIRED, RemovalCause.SIZE, RemovalCause.COLLECTED -> {
                    log.error("Entry was removed from cache!!!")
                }
                RemovalCause.REPLACED -> {
                }
            }
        }
    }

    override operator fun get(key: K): V? {
        return cache.get(key).orElse(null)
    }

    fun all(): Sequence<Pair<K, V>> {
        return cache.asMap().asSequence().filter { it.value.isPresent }.map { Pair(it.key, it.value.get()) }
    }

    override val size get() = cache.size().toInt()

    private tailrec fun set(key: K, value: V, logWarning: Boolean = true, store: (K, V) -> V?, replace: (K, V) -> Unit): Boolean {
        var insertionAttempt = false
        var isUnique = true
        val existingInCache = cache.get(key) {
            // Thread safe, if multiple threads may wait until the first one has loaded.
            insertionAttempt = true
            // Value wasn't in the cache and wasn't in DB (because the cache is unbound).
            // Store the value, depending on store implementation this may replace existing entry in DB.
            store(key, value)
            Optional.of(value)
        }
        if (!insertionAttempt) {
            if (existingInCache.isPresent) {
                // Key already exists in cache, store the new value in the DB (depends on tore implementation) and refresh cache.
                isUnique = false
                replace(key, value)
            } else {
                // This happens when the key was queried before with no value associated. We invalidate the cached null
                // value and recursively call set again. This is to avoid race conditions where another thread queries after
                // the invalidate but before the set.
                cache.invalidate(key)
                return set(key, value, logWarning, store, replace)
            }
        }
        if (logWarning && !isUnique) {
            log.warn("Double insert in ${this.javaClass.name} for entity class $persistentEntityClass key $key, not inserting the second time")
        }
        return isUnique
    }

    /**
     * Associates the specified value with the specified key in this map and persists it.
     * WARNING! If the map previously contained a mapping for the key, the behaviour is unpredictable and may throw an error from the underlying storage.
     */
    operator fun set(key: K, value: V) =
            set(key, value,
                    logWarning = false,
<<<<<<< HEAD
                    store =  { k: K, v: V ->
                        currentSession().save(toPersistentEntity(k, v))
=======
                    store = { k: K, v: V ->
                        DatabaseTransactionManager.current().session.save(toPersistentEntity(k, v))
>>>>>>> 7340a2e3
                        null
                    },
                    replace = { _: K, _: V -> Unit }
            )

    /**
     * Associates the specified value with the specified key in this map and persists it.
     * WARNING! If the map previously contained a mapping for the key, the old value is not replaced.
     * @return true if added key was unique, otherwise false
     */
    fun addWithDuplicatesAllowed(key: K, value: V) =
            set(key, value,
                    store = { k, v ->
                        val session = currentSession()
                        val existingEntry = session.find(persistentEntityClass, toPersistentEntityKey(k))
                        if (existingEntry == null) {
                            session.save(toPersistentEntity(k, v))
                            null
                        } else {
                            fromPersistentEntity(existingEntry).second
                        }
                    },
                    replace = { _: K, _: V -> Unit }
            )

    /**
     * Associates the specified value with the specified key in this map and persists it.
     * @return true if added key was unique, otherwise false
     */
    private fun addWithDuplicatesReplaced(key: K, value: V) =
            set(key, value,
                    logWarning = false,
                    store = { k: K, v: V -> merge(k, v) },
                    replace = { k: K, v: V -> replaceValue(k, v) }
            )

    private fun replaceValue(key: K, value: V) {
        synchronized(this) {
            merge(key, value)
            cache.put(key, Optional.of(value))
        }
    }

    private fun merge(key: K, value: V): V? {
        val session = currentSession()
        val existingEntry = session.find(persistentEntityClass, toPersistentEntityKey(key))
        return if (existingEntry != null) {
<<<<<<< HEAD
            session.merge(toPersistentEntity(key,value))
            fromPersistentEntity(existingEntry).second
        } else {
            session.save(toPersistentEntity(key,value))
=======
            DatabaseTransactionManager.current().session.merge(toPersistentEntity(key, value))
            fromPersistentEntity(existingEntry).second
        } else {
            DatabaseTransactionManager.current().session.save(toPersistentEntity(key, value))
>>>>>>> 7340a2e3
            null
        }
    }

    private fun loadValue(key: K): V? {
        val result = currentSession().find(persistentEntityClass, toPersistentEntityKey(key))
        return result?.let(fromPersistentEntity)?.second
    }

    /**
     * Removes the mapping for the specified key from this map and underlying storage if present.
     */
    override fun remove(key: K): V? {
        val result = cache.get(key).orElse(null)
        cache.invalidate(key)
        return result
    }

    private class NotReallyMutableEntry<K, V>(key: K, value: V) : AbstractMap.SimpleImmutableEntry<K, V>(key, value), MutableMap.MutableEntry<K, V> {
        override fun setValue(newValue: V): V {
            throw UnsupportedOperationException("Not really mutable. Implement if really required.")
        }
    }

    private inner class EntryIterator : MutableIterator<MutableMap.MutableEntry<K, V>> {
        private val iterator = all().map { NotReallyMutableEntry(it.first, it.second) }.iterator()

        private var current: MutableMap.MutableEntry<K, V>? = null

        override fun hasNext(): Boolean = iterator.hasNext()

        override fun next(): MutableMap.MutableEntry<K, V> {
            val extractedNext = iterator.next()
            current = extractedNext
            return extractedNext
        }

        override fun remove() {
            val savedCurrent = current ?: throw IllegalStateException("Not called next() yet or already removed.")
            current = null
            remove(savedCurrent.key)
        }
    }

    override val keys: MutableSet<K>
        get() {
            return object : AbstractSet<K>() {
                override val size: Int get() = this@PersistentMap.size
                override fun iterator(): MutableIterator<K> {
                    return object : MutableIterator<K> {
                        private val entryIterator = EntryIterator()

                        override fun hasNext(): Boolean = entryIterator.hasNext()
                        override fun next(): K = entryIterator.next().key
                        override fun remove() {
                            entryIterator.remove()
                        }
                    }
                }
            }
        }

    override val values: MutableCollection<V>
        get() {
            return object : AbstractCollection<V>() {
                override val size: Int get() = this@PersistentMap.size
                override fun iterator(): MutableIterator<V> {
                    return object : MutableIterator<V> {
                        private val entryIterator = EntryIterator()

                        override fun hasNext(): Boolean = entryIterator.hasNext()
                        override fun next(): V = entryIterator.next().value
                        override fun remove() {
                            entryIterator.remove()
                        }
                    }
                }
            }
        }

    override val entries: MutableSet<MutableMap.MutableEntry<K, V>>
        get() {
            return object : AbstractSet<MutableMap.MutableEntry<K, V>>() {
                override val size: Int get() = this@PersistentMap.size
                override fun iterator(): MutableIterator<MutableMap.MutableEntry<K, V>> {
                    return object : MutableIterator<MutableMap.MutableEntry<K, V>> {
                        private val entryIterator = EntryIterator()

                        override fun hasNext(): Boolean = entryIterator.hasNext()
                        override fun next(): MutableMap.MutableEntry<K, V> = entryIterator.next()
                        override fun remove() {
                            entryIterator.remove()
                        }
                    }
                }
            }
        }

    override fun put(key: K, value: V): V? {
        val old = cache.get(key)
        addWithDuplicatesReplaced(key, value)
        return old.orElse(null)
    }

    fun load() {
        val session = currentSession()
        val criteriaQuery = session.criteriaBuilder.createQuery(persistentEntityClass)
        criteriaQuery.select(criteriaQuery.from(persistentEntityClass))
        cache.getAll(session.createQuery(criteriaQuery).resultList.map { e -> fromPersistentEntity(e as E).first }.asIterable())
    }
}<|MERGE_RESOLUTION|>--- conflicted
+++ resolved
@@ -100,13 +100,8 @@
     operator fun set(key: K, value: V) =
             set(key, value,
                     logWarning = false,
-<<<<<<< HEAD
-                    store =  { k: K, v: V ->
+                    store = { k: K, v: V ->
                         currentSession().save(toPersistentEntity(k, v))
-=======
-                    store = { k: K, v: V ->
-                        DatabaseTransactionManager.current().session.save(toPersistentEntity(k, v))
->>>>>>> 7340a2e3
                         null
                     },
                     replace = { _: K, _: V -> Unit }
@@ -154,17 +149,10 @@
         val session = currentSession()
         val existingEntry = session.find(persistentEntityClass, toPersistentEntityKey(key))
         return if (existingEntry != null) {
-<<<<<<< HEAD
-            session.merge(toPersistentEntity(key,value))
+            session.merge(toPersistentEntity(key, value))
             fromPersistentEntity(existingEntry).second
         } else {
-            session.save(toPersistentEntity(key,value))
-=======
-            DatabaseTransactionManager.current().session.merge(toPersistentEntity(key, value))
-            fromPersistentEntity(existingEntry).second
-        } else {
-            DatabaseTransactionManager.current().session.save(toPersistentEntity(key, value))
->>>>>>> 7340a2e3
+            session.save(toPersistentEntity(key, value))
             null
         }
     }

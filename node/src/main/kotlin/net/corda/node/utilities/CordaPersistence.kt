--- conflicted
+++ resolved
@@ -24,23 +24,11 @@
 class CordaPersistence(var dataSource: HikariDataSource, private val schemaService: SchemaService,
                        private val createIdentityService: () -> IdentityService, databaseProperties: Properties) : Closeable {
     var transactionIsolationLevel = parserTransactionIsolationLevel(databaseProperties.getProperty("transactionIsolationLevel"))
-<<<<<<< HEAD
-=======
-
->>>>>>> 7340a2e3
+
     val hibernateConfig: HibernateConfiguration by lazy {
         transaction {
             HibernateConfiguration(schemaService, databaseProperties, createIdentityService)
         }
-<<<<<<< HEAD
-=======
-    }
-
-    val entityManagerFactory: SessionFactory by lazy {
-        transaction {
-            hibernateConfig.sessionFactoryForRegisteredSchemas()
-        }
->>>>>>> 7340a2e3
     }
     val entityManagerFactory get() = hibernateConfig.sessionFactoryForRegisteredSchemas
 

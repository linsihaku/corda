package net.corda.node.services.network

import net.corda.core.concurrent.CordaFuture
import net.corda.core.identity.AbstractParty
import net.corda.core.identity.CordaX500Name
import net.corda.core.identity.Party
import net.corda.core.identity.PartyAndCertificate
import net.corda.core.internal.VisibleForTesting
import net.corda.core.internal.bufferUntilSubscribed
import net.corda.core.internal.concurrent.map
import net.corda.core.internal.concurrent.openFuture
import net.corda.core.messaging.DataFeed
import net.corda.core.messaging.SingleMessageRecipient
import net.corda.core.node.NodeInfo
import net.corda.core.node.services.NetworkMapCache.MapChange
import net.corda.core.node.services.PartyInfo
import net.corda.core.schemas.NodeInfoSchemaV1
import net.corda.core.serialization.SingletonSerializeAsToken
import net.corda.core.serialization.deserialize
import net.corda.core.serialization.serialize
import net.corda.core.utilities.NetworkHostAndPort
import net.corda.core.utilities.loggerFor
import net.corda.core.utilities.toBase58String
import net.corda.node.services.api.NetworkCacheException
import net.corda.node.services.api.NetworkMapCacheInternal
import net.corda.node.services.api.ServiceHubInternal
import net.corda.node.services.messaging.MessagingService
import net.corda.node.services.messaging.createMessage
import net.corda.node.services.messaging.sendRequest
import net.corda.node.services.network.NetworkMapService.FetchMapResponse
import net.corda.node.services.network.NetworkMapService.SubscribeResponse
import net.corda.node.utilities.AddOrRemove
import net.corda.node.utilities.bufferUntilDatabaseCommit
import net.corda.node.utilities.wrapWithDatabaseTransaction
import org.hibernate.Session
import rx.Observable
import rx.subjects.PublishSubject
import java.security.PublicKey
import java.security.SignatureException
import java.util.*
import javax.annotation.concurrent.ThreadSafe
import kotlin.collections.HashMap

/**
 * Extremely simple in-memory cache of the network map.
 *
 * @param serviceHub an optional service hub from which we'll take the identity service. We take a service hub rather
 * than the identity service directly, as this avoids problems with service start sequence (network map cache
 * and identity services depend on each other). Should always be provided except for unit test cases.
 */
@ThreadSafe
open class PersistentNetworkMapCache(private val serviceHub: ServiceHubInternal) : SingletonSerializeAsToken(), NetworkMapCacheInternal {
    companion object {
        val logger = loggerFor<PersistentNetworkMapCache>()
    }

    private var registeredForPush = false
    // TODO Small explanation, partyNodes and registeredNodes is left in memory as it was before, because it will be removed in
    //  next PR that gets rid of services. These maps are used only for queries by service.
    protected val registeredNodes: MutableMap<PublicKey, NodeInfo> = Collections.synchronizedMap(HashMap())
    protected val partyNodes: MutableList<NodeInfo> get() = registeredNodes.map { it.value }.toMutableList()
    private val _changed = PublishSubject.create<MapChange>()
    // We use assignment here so that multiple subscribers share the same wrapped Observable.
    override val changed: Observable<MapChange> = _changed.wrapWithDatabaseTransaction()
    private val changePublisher: rx.Observer<MapChange> get() = _changed.bufferUntilDatabaseCommit()

    private val _registrationFuture = openFuture<Void?>()
    override val nodeReady: CordaFuture<Void?> get() = _registrationFuture
    private var _loadDBSuccess: Boolean = false
    override val loadDBSuccess get() = _loadDBSuccess
    // TODO From the NetworkMapService redesign doc: Remove the concept of network services.
    //  As a temporary hack, just assume for now that every network has a notary service named "Notary Service" that can be looked up in the map.
    //  This should eliminate the only required usage of services.
    //  It is ensured on node startup when constructing a notary that the name contains "notary".
    override val notaryIdentities: List<Party>
        get() {
            return partyNodes
                    .flatMap {
                        // TODO: validate notary identity certificates before loading into network map cache.
                        //       Notary certificates have to be signed by the doorman directly
                        it.legalIdentities
                    }
                    .filter {
                        it.name.toString().contains("corda.notary", true)
                    }
                    .distinct() // Distinct, because of distributed service nodes
                    .sortedBy { it.name.toString() }
        }

    private val nodeInfoSerializer = NodeInfoWatcher(serviceHub.configuration.baseDirectory)

    init {
        loadFromFiles()
        serviceHub.database.transaction { loadFromDB(session) }
    }

    private fun loadFromFiles() {
        logger.info("Loading network map from files..")
        nodeInfoSerializer.nodeInfoUpdates().subscribe { node -> addNode(node) }
    }

    override fun getPartyInfo(party: Party): PartyInfo? {
        val nodes = serviceHub.database.transaction { queryByIdentityKey(session, party.owningKey) }
        if (nodes.size == 1 && nodes[0].isLegalIdentity(party)) {
            return PartyInfo.SingleNode(party, nodes[0].addresses)
        }
        for (node in nodes) {
            for (identity in node.legalIdentities) {
                if (identity == party) {
                    return PartyInfo.DistributedNode(party)
                }
            }
        }
        return null
    }

<<<<<<< HEAD
    override fun getNodeByLegalName(name: CordaX500Name): NodeInfo? = serviceHub.database.transaction { queryByLegalName(session, name).firstOrNull() }
=======
    override fun getNodeByLegalName(name: CordaX500Name): NodeInfo? = getNodesByLegalName(name).firstOrNull()
    override fun getNodesByLegalName(name: CordaX500Name): List<NodeInfo> = serviceHub.database.transaction { queryByLegalName(name) }
>>>>>>> 0b35a99c
    override fun getNodesByLegalIdentityKey(identityKey: PublicKey): List<NodeInfo> =
            serviceHub.database.transaction { queryByIdentityKey(session, identityKey) }
    override fun getNodeByLegalIdentity(party: AbstractParty): NodeInfo? {
        val wellKnownParty = serviceHub.identityService.wellKnownPartyFromAnonymous(party)
        return wellKnownParty?.let {
            getNodesByLegalIdentityKey(it.owningKey).firstOrNull()
        }
    }

    override fun getNodeByAddress(address: NetworkHostAndPort): NodeInfo? = serviceHub.database.transaction { queryByAddress(session, address) }

    override fun getPeerCertificateByLegalName(name: CordaX500Name): PartyAndCertificate? = serviceHub.database.transaction { queryIdentityByLegalName(name) }

    override fun track(): DataFeed<List<NodeInfo>, MapChange> {
        synchronized(_changed) {
            return DataFeed(partyNodes, _changed.bufferUntilSubscribed().wrapWithDatabaseTransaction())
        }
    }

    override fun addMapService(network: MessagingService, networkMapAddress: SingleMessageRecipient, subscribe: Boolean,
                               ifChangedSinceVer: Int?): CordaFuture<Unit> {
        if (subscribe && !registeredForPush) {
            // Add handler to the network, for updates received from the remote network map service.
            network.addMessageHandler(NetworkMapService.PUSH_TOPIC) { message, _ ->
                try {
                    val req = message.data.deserialize<NetworkMapService.Update>()
                    val ackMessage = network.createMessage(NetworkMapService.PUSH_ACK_TOPIC,
                            data = NetworkMapService.UpdateAcknowledge(req.mapVersion, network.myAddress).serialize().bytes)
                    network.send(ackMessage, req.replyTo)
                    processUpdatePush(req)
                } catch (e: NodeMapException) {
                    logger.warn("Failure during node map update due to bad update: ${e.javaClass.name}")
                } catch (e: Exception) {
                    logger.error("Exception processing update from network map service", e)
                }
            }
            registeredForPush = true
        }

        // Fetch the network map and register for updates at the same time
        val req = NetworkMapService.FetchMapRequest(subscribe, ifChangedSinceVer, network.myAddress)
        val future = network.sendRequest<FetchMapResponse>(NetworkMapService.FETCH_TOPIC, req, networkMapAddress).map { (nodes) ->
            // We may not receive any nodes back, if the map hasn't changed since the version specified
            nodes?.forEach { processRegistration(it) }
            Unit
        }
        _registrationFuture.captureLater(future.map { null })

        return future
    }

    override fun addNode(node: NodeInfo) {
        logger.info("Adding node with info: $node")
        synchronized(_changed) {
            registeredNodes[node.legalIdentities.first().owningKey]?.let {
                if (it.serial > node.serial) {
                    logger.info("Discarding older nodeInfo for ${node.legalIdentities.first().name}")
                    return
                }
            }
            val previousNode = registeredNodes.put(node.legalIdentities.first().owningKey, node) // TODO hack... we left the first one as special one
            if (previousNode == null) {
                logger.info("No previous node found")
                serviceHub.database.transaction {
                    updateInfoDB(node)
                    changePublisher.onNext(MapChange.Added(node))
                }
            } else if (previousNode != node) {
                logger.info("Previous node was found as: $previousNode")
                serviceHub.database.transaction {
                    updateInfoDB(node)
                    changePublisher.onNext(MapChange.Modified(node, previousNode))
                }
            } else {
                logger.info("Previous node was identical to incoming one - doing nothing")
            }
        }
        logger.info("Done adding node with info: $node")
    }

    override fun removeNode(node: NodeInfo) {
        logger.info("Removing node with info: $node")
        synchronized(_changed) {
            registeredNodes.remove(node.legalIdentities.first().owningKey)
            serviceHub.database.transaction {
                removeInfoDB(session, node)
                changePublisher.onNext(MapChange.Removed(node))
            }
        }
        logger.info("Done removing node with info: $node")
    }

    /**
     * Unsubscribes from updates from the given map service.
     * @param mapParty the network map service party to listen to updates from.
     */
    override fun deregisterForUpdates(network: MessagingService, mapParty: Party): CordaFuture<Unit> {
        // Fetch the network map and register for updates at the same time
        val req = NetworkMapService.SubscribeRequest(false, network.myAddress)
        // `network.getAddressOfParty(partyInfo)` is a work-around for MockNetwork and InMemoryMessaging to get rid of SingleMessageRecipient in NodeInfo.
        val address = getPartyInfo(mapParty)?.let { network.getAddressOfParty(it) } ?:
                throw IllegalArgumentException("Can't deregister for updates, don't know the party: $mapParty")
        val future = network.sendRequest<SubscribeResponse>(NetworkMapService.SUBSCRIPTION_TOPIC, req, address).map {
            if (it.confirmed) Unit else throw NetworkCacheException.DeregistrationFailed()
        }
        _registrationFuture.captureLater(future.map { null })
        return future
    }

    fun processUpdatePush(req: NetworkMapService.Update) {
        try {
            val reg = req.wireReg.verified()
            processRegistration(reg)
        } catch (e: SignatureException) {
            throw NodeMapException.InvalidSignature()
        }
    }

    override val allNodes: List<NodeInfo>
        get() = serviceHub.database.transaction {
            getAllInfos(session).map { it.toNodeInfo() }
        }

    private fun processRegistration(reg: NodeRegistration) {
        when (reg.type) {
            AddOrRemove.ADD -> addNode(reg.node)
            AddOrRemove.REMOVE -> removeNode(reg.node)
        }
    }

    @VisibleForTesting
    override fun runWithoutMapService() {
        _registrationFuture.set(null)
    }

    // Changes related to NetworkMap redesign
    // TODO It will be properly merged into network map cache after services removal.

    private fun getAllInfos(session: Session): List<NodeInfoSchemaV1.PersistentNodeInfo> {
        val criteria = session.criteriaBuilder.createQuery(NodeInfoSchemaV1.PersistentNodeInfo::class.java)
        criteria.select(criteria.from(NodeInfoSchemaV1.PersistentNodeInfo::class.java))
        return session.createQuery(criteria).resultList
    }

    /**
     * Load NetworkMap data from the database if present. Node can start without having NetworkMapService configured.
     */
    private fun loadFromDB(session: Session) {
        logger.info("Loading network map from database...")
        val result = getAllInfos(session)
        for (nodeInfo in result) {
            try {
                logger.info("Loaded node info: $nodeInfo")
                val node = nodeInfo.toNodeInfo()
                addNode(node)
                _loadDBSuccess = true // This is used in AbstractNode to indicate that node is ready.
            } catch (e: Exception) {
                logger.warn("Exception parsing network map from the database.", e)
            }
        }
        if (loadDBSuccess) {
            _registrationFuture.set(null) // Useful only if we don't have NetworkMapService configured so StateMachineManager can start.
        }
    }

    private fun updateInfoDB(nodeInfo: NodeInfo) {
        // TODO Temporary workaround to force isolated transaction (otherwise it causes race conditions when processing
        //  network map registration on network map node)
        serviceHub.database.dataSource.connection.use {
            val session = serviceHub.database.entityManagerFactory.withOptions().connection(it.apply {
                transactionIsolation = 1
            }).openSession()
            session.use {
                val tx = session.beginTransaction()
                // TODO For now the main legal identity is left in NodeInfo, this should be set comparision/come up with index for NodeInfo?
                val info = findByIdentityKey(session, nodeInfo.legalIdentitiesAndCerts.first().owningKey)
                val nodeInfoEntry = generateMappedObject(nodeInfo)
                if (info.isNotEmpty()) {
                    nodeInfoEntry.id = info[0].id
                }
                session.merge(nodeInfoEntry)
                tx.commit()
            }
        }
    }

    private fun removeInfoDB(session: Session, nodeInfo: NodeInfo) {
        val info = findByIdentityKey(session, nodeInfo.legalIdentitiesAndCerts.first().owningKey).single()
        session.remove(info)
    }

    private fun findByIdentityKey(session: Session, identityKey: PublicKey): List<NodeInfoSchemaV1.PersistentNodeInfo> {
        val query = session.createQuery(
                "SELECT n FROM ${NodeInfoSchemaV1.PersistentNodeInfo::class.java.name} n JOIN n.legalIdentitiesAndCerts l WHERE l.owningKey = :owningKey",
                NodeInfoSchemaV1.PersistentNodeInfo::class.java)
        query.setParameter("owningKey", identityKey.toBase58String())
        return query.resultList
    }

    private fun queryByIdentityKey(session: Session, identityKey: PublicKey): List<NodeInfo> {
        val result = findByIdentityKey(session, identityKey)
        return result.map { it.toNodeInfo() }
    }

<<<<<<< HEAD
    private fun queryByLegalName(session: Session, name: CordaX500Name): List<NodeInfo> {
        val query = session.createQuery(
                "SELECT n FROM ${NodeInfoSchemaV1.PersistentNodeInfo::class.java.name} n JOIN n.legalIdentitiesAndCerts l WHERE l.name = :name",
                NodeInfoSchemaV1.PersistentNodeInfo::class.java)
        query.setParameter("name", name.toString())
        val result = query.resultList
        return result.map { it.toNodeInfo() }
=======
    private fun queryIdentityByLegalName(name: CordaX500Name): PartyAndCertificate? {
        createSession {
            val query = it.createQuery(
                    // We do the JOIN here to restrict results to those present in the network map
                    "SELECT DISTINCT l FROM ${NodeInfoSchemaV1.PersistentNodeInfo::class.java.name} n JOIN n.legalIdentitiesAndCerts l WHERE l.name = :name",
                    NodeInfoSchemaV1.DBPartyAndCertificate::class.java)
            query.setParameter("name", name.toString())
            val candidates = query.resultList.map { it.toLegalIdentityAndCert() }
            // The map is restricted to holding a single identity for any X.500 name, so firstOrNull() is correct here.
            return candidates.firstOrNull()
        }
    }

    private fun queryByLegalName(name: CordaX500Name): List<NodeInfo> {
        createSession {
            val query = it.createQuery(
                    "SELECT n FROM ${NodeInfoSchemaV1.PersistentNodeInfo::class.java.name} n JOIN n.legalIdentitiesAndCerts l WHERE l.name = :name",
                    NodeInfoSchemaV1.PersistentNodeInfo::class.java)
            query.setParameter("name", name.toString())
            val result = query.resultList
            return result.map { it.toNodeInfo() }
        }
>>>>>>> 0b35a99c
    }

    private fun queryByAddress(session: Session, hostAndPort: NetworkHostAndPort): NodeInfo? {
        val query = session.createQuery(
                "SELECT n FROM ${NodeInfoSchemaV1.PersistentNodeInfo::class.java.name} n JOIN n.addresses a WHERE a.pk.host = :host AND a.pk.port = :port",
                NodeInfoSchemaV1.PersistentNodeInfo::class.java)
        query.setParameter("host", hostAndPort.host)
        query.setParameter("port", hostAndPort.port)
        val result = query.resultList
        return if (result.isEmpty()) null
        else result.map { it.toNodeInfo() }.singleOrNull() ?: throw IllegalStateException("More than one node with the same host and port")
    }

    /** Object Relational Mapping support. */
    private fun generateMappedObject(nodeInfo: NodeInfo): NodeInfoSchemaV1.PersistentNodeInfo {
        return NodeInfoSchemaV1.PersistentNodeInfo(
                id = 0,
                addresses = nodeInfo.addresses.map { NodeInfoSchemaV1.DBHostAndPort.fromHostAndPort(it) },
                // TODO Another ugly hack with special first identity...
                legalIdentitiesAndCerts = nodeInfo.legalIdentitiesAndCerts.mapIndexed { idx, elem ->
                    NodeInfoSchemaV1.DBPartyAndCertificate(elem, isMain = idx == 0)
                },
                platformVersion = nodeInfo.platformVersion,
                serial = nodeInfo.serial
        )
    }

    override fun clearNetworkMapCache() {
        serviceHub.database.transaction {
            val result = getAllInfos(session)
            for (nodeInfo in result) session.remove(nodeInfo)
        }
    }
}<|MERGE_RESOLUTION|>--- conflicted
+++ resolved
@@ -114,12 +114,8 @@
         return null
     }
 
-<<<<<<< HEAD
-    override fun getNodeByLegalName(name: CordaX500Name): NodeInfo? = serviceHub.database.transaction { queryByLegalName(session, name).firstOrNull() }
-=======
     override fun getNodeByLegalName(name: CordaX500Name): NodeInfo? = getNodesByLegalName(name).firstOrNull()
-    override fun getNodesByLegalName(name: CordaX500Name): List<NodeInfo> = serviceHub.database.transaction { queryByLegalName(name) }
->>>>>>> 0b35a99c
+    override fun getNodesByLegalName(name: CordaX500Name): List<NodeInfo> = serviceHub.database.transaction { queryByLegalName(session, name) }
     override fun getNodesByLegalIdentityKey(identityKey: PublicKey): List<NodeInfo> =
             serviceHub.database.transaction { queryByIdentityKey(session, identityKey) }
     override fun getNodeByLegalIdentity(party: AbstractParty): NodeInfo? {
@@ -131,7 +127,7 @@
 
     override fun getNodeByAddress(address: NetworkHostAndPort): NodeInfo? = serviceHub.database.transaction { queryByAddress(session, address) }
 
-    override fun getPeerCertificateByLegalName(name: CordaX500Name): PartyAndCertificate? = serviceHub.database.transaction { queryIdentityByLegalName(name) }
+    override fun getPeerCertificateByLegalName(name: CordaX500Name): PartyAndCertificate? = serviceHub.database.transaction { queryIdentityByLegalName(session, name) }
 
     override fun track(): DataFeed<List<NodeInfo>, MapChange> {
         synchronized(_changed) {
@@ -324,7 +320,17 @@
         return result.map { it.toNodeInfo() }
     }
 
-<<<<<<< HEAD
+    private fun queryIdentityByLegalName(session: Session, name: CordaX500Name): PartyAndCertificate? {
+        val query = session.createQuery(
+                // We do the JOIN here to restrict results to those present in the network map
+                "SELECT DISTINCT l FROM ${NodeInfoSchemaV1.PersistentNodeInfo::class.java.name} n JOIN n.legalIdentitiesAndCerts l WHERE l.name = :name",
+                NodeInfoSchemaV1.DBPartyAndCertificate::class.java)
+        query.setParameter("name", name.toString())
+        val candidates = query.resultList.map { it.toLegalIdentityAndCert() }
+        // The map is restricted to holding a single identity for any X.500 name, so firstOrNull() is correct here.
+        return candidates.firstOrNull()
+    }
+
     private fun queryByLegalName(session: Session, name: CordaX500Name): List<NodeInfo> {
         val query = session.createQuery(
                 "SELECT n FROM ${NodeInfoSchemaV1.PersistentNodeInfo::class.java.name} n JOIN n.legalIdentitiesAndCerts l WHERE l.name = :name",
@@ -332,30 +338,6 @@
         query.setParameter("name", name.toString())
         val result = query.resultList
         return result.map { it.toNodeInfo() }
-=======
-    private fun queryIdentityByLegalName(name: CordaX500Name): PartyAndCertificate? {
-        createSession {
-            val query = it.createQuery(
-                    // We do the JOIN here to restrict results to those present in the network map
-                    "SELECT DISTINCT l FROM ${NodeInfoSchemaV1.PersistentNodeInfo::class.java.name} n JOIN n.legalIdentitiesAndCerts l WHERE l.name = :name",
-                    NodeInfoSchemaV1.DBPartyAndCertificate::class.java)
-            query.setParameter("name", name.toString())
-            val candidates = query.resultList.map { it.toLegalIdentityAndCert() }
-            // The map is restricted to holding a single identity for any X.500 name, so firstOrNull() is correct here.
-            return candidates.firstOrNull()
-        }
-    }
-
-    private fun queryByLegalName(name: CordaX500Name): List<NodeInfo> {
-        createSession {
-            val query = it.createQuery(
-                    "SELECT n FROM ${NodeInfoSchemaV1.PersistentNodeInfo::class.java.name} n JOIN n.legalIdentitiesAndCerts l WHERE l.name = :name",
-                    NodeInfoSchemaV1.PersistentNodeInfo::class.java)
-            query.setParameter("name", name.toString())
-            val result = query.resultList
-            return result.map { it.toNodeInfo() }
-        }
->>>>>>> 0b35a99c
     }
 
     private fun queryByAddress(session: Session, hostAndPort: NetworkHostAndPort): NodeInfo? {

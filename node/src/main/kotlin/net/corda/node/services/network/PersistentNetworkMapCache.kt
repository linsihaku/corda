--- conflicted
+++ resolved
@@ -32,13 +32,10 @@
 import net.corda.node.services.messaging.sendRequest
 import net.corda.node.services.network.NetworkMapService.FetchMapResponse
 import net.corda.node.services.network.NetworkMapService.SubscribeResponse
-<<<<<<< HEAD
 import net.corda.node.utilities.*
-=======
 import net.corda.node.utilities.AddOrRemove
 import net.corda.node.utilities.bufferUntilDatabaseCommit
 import net.corda.node.utilities.wrapWithDatabaseTransaction
->>>>>>> 635ad9ac
 import org.hibernate.Session
 import rx.Observable
 import rx.subjects.PublishSubject
@@ -114,11 +111,7 @@
 
     init {
         loadFromFiles()
-<<<<<<< HEAD
-        database.transaction { loadFromDB() }
-=======
-        serviceHub.database.transaction { loadFromDB(session) }
->>>>>>> 635ad9ac
+        database.transaction { loadFromDB(session) }
     }
 
     private fun loadFromFiles() {
@@ -127,11 +120,7 @@
     }
 
     override fun getPartyInfo(party: Party): PartyInfo? {
-<<<<<<< HEAD
-        val nodes = database.transaction { queryByIdentityKey(party.owningKey) }
-=======
-        val nodes = serviceHub.database.transaction { queryByIdentityKey(session, party.owningKey) }
->>>>>>> 635ad9ac
+        val nodes = database.transaction { queryByIdentityKey(session, party.owningKey) }
         if (nodes.size == 1 && nodes[0].isLegalIdentity(party)) {
             return PartyInfo.SingleNode(party, nodes[0].addresses)
         }
@@ -146,30 +135,13 @@
     }
 
     override fun getNodeByLegalName(name: CordaX500Name): NodeInfo? = getNodesByLegalName(name).firstOrNull()
-<<<<<<< HEAD
-    override fun getNodesByLegalName(name: CordaX500Name): List<NodeInfo> = database.transaction { queryByLegalName(name) }
+    override fun getNodesByLegalName(name: CordaX500Name): List<NodeInfo> = database.transaction { queryByLegalName(session, name) }
     override fun getNodesByLegalIdentityKey(identityKey: PublicKey): List<NodeInfo> =
-            database.transaction { queryByIdentityKey(identityKey) }
-
-    override fun getNodeByAddress(address: NetworkHostAndPort): NodeInfo? = database.transaction { queryByAddress(address) }
-
-    override fun getPeerCertificateByLegalName(name: CordaX500Name): PartyAndCertificate? = database.transaction { queryIdentityByLegalName(name) }
-=======
-    override fun getNodesByLegalName(name: CordaX500Name): List<NodeInfo> = serviceHub.database.transaction { queryByLegalName(session, name) }
-    override fun getNodesByLegalIdentityKey(identityKey: PublicKey): List<NodeInfo> =
-            serviceHub.database.transaction { queryByIdentityKey(session, identityKey) }
-
-    override fun getNodeByLegalIdentity(party: AbstractParty): NodeInfo? {
-        val wellKnownParty = serviceHub.identityService.wellKnownPartyFromAnonymous(party)
-        return wellKnownParty?.let {
-            getNodesByLegalIdentityKey(it.owningKey).firstOrNull()
-        }
-    }
-
-    override fun getNodeByAddress(address: NetworkHostAndPort): NodeInfo? = serviceHub.database.transaction { queryByAddress(session, address) }
-
-    override fun getPeerCertificateByLegalName(name: CordaX500Name): PartyAndCertificate? = serviceHub.database.transaction { queryIdentityByLegalName(session, name) }
->>>>>>> 635ad9ac
+            database.transaction { queryByIdentityKey(session, identityKey) }
+
+    override fun getNodeByAddress(address: NetworkHostAndPort): NodeInfo? = database.transaction { queryByAddress(session, address) }
+
+    override fun getPeerCertificateByLegalName(name: CordaX500Name): PartyAndCertificate? = database.transaction { queryIdentityByLegalName(session, name) }
 
     override fun track(): DataFeed<List<NodeInfo>, MapChange> {
         synchronized(_changed) {
@@ -242,13 +214,8 @@
         logger.info("Removing node with info: $node")
         synchronized(_changed) {
             registeredNodes.remove(node.legalIdentities.first().owningKey)
-<<<<<<< HEAD
             database.transaction {
-                removeInfoDB(node)
-=======
-            serviceHub.database.transaction {
                 removeInfoDB(session, node)
->>>>>>> 635ad9ac
                 changePublisher.onNext(MapChange.Removed(node))
             }
         }
@@ -282,15 +249,8 @@
     }
 
     override val allNodes: List<NodeInfo>
-<<<<<<< HEAD
         get() = database.transaction {
-            createSession {
-                getAllInfos(it).map { it.toNodeInfo() }
-            }
-=======
-        get() = serviceHub.database.transaction {
             getAllInfos(session).map { it.toNodeInfo() }
->>>>>>> 635ad9ac
         }
 
     private fun processRegistration(reg: NodeRegistration) {
@@ -420,17 +380,9 @@
     }
 
     override fun clearNetworkMapCache() {
-<<<<<<< HEAD
         database.transaction {
-            createSession {
-                val result = getAllInfos(it)
-                for (nodeInfo in result) it.remove(nodeInfo)
-            }
-=======
-        serviceHub.database.transaction {
             val result = getAllInfos(session)
             for (nodeInfo in result) session.remove(nodeInfo)
->>>>>>> 635ad9ac
         }
     }
 }
package net.corda.node.services.vault

import co.paralleluniverse.fibers.Suspendable
import co.paralleluniverse.strands.Strand
import net.corda.core.contracts.*
import net.corda.core.crypto.SecureHash
import net.corda.core.internal.*
import net.corda.core.node.StateLoader
import net.corda.core.node.services.*
import net.corda.core.node.services.StatesNotAvailableException
import net.corda.core.node.services.Vault
import net.corda.core.node.services.vault.QueryCriteria
import net.corda.core.node.services.vault.Sort
import net.corda.core.node.services.vault.SortAttribute
import net.corda.core.messaging.DataFeed
import net.corda.core.node.services.VaultQueryException
import net.corda.core.node.services.vault.*
import net.corda.core.schemas.PersistentStateRef
import net.corda.core.serialization.SerializationDefaults.STORAGE_CONTEXT
import net.corda.core.serialization.SingletonSerializeAsToken
import net.corda.core.serialization.deserialize
import net.corda.core.serialization.serialize
import net.corda.core.transactions.CoreTransaction
import net.corda.core.transactions.NotaryChangeWireTransaction
import net.corda.core.transactions.WireTransaction
import net.corda.core.utilities.*
import net.corda.node.services.api.VaultServiceInternal
import net.corda.node.services.persistence.HibernateConfiguration
import net.corda.node.services.statemachine.FlowStateMachineImpl
import net.corda.node.utilities.DatabaseTransactionManager
import net.corda.node.utilities.bufferUntilDatabaseCommit
import net.corda.node.utilities.currentSession
import net.corda.node.utilities.wrapWithDatabaseTransaction
import org.hibernate.Session
import rx.Observable
import rx.subjects.PublishSubject
import java.security.PublicKey
import java.time.Clock
import java.time.Instant
import java.util.*
import javax.persistence.Tuple
import javax.persistence.criteria.CriteriaBuilder
import javax.persistence.criteria.CriteriaUpdate
import javax.persistence.criteria.Predicate
import javax.persistence.criteria.Root

private fun CriteriaBuilder.executeUpdate(session: Session, configure: Root<*>.(CriteriaUpdate<*>) -> Any?) = createCriteriaUpdate(VaultSchemaV1.VaultStates::class.java).let { update ->
    update.from(VaultSchemaV1.VaultStates::class.java).run { configure(update) }
    session.createQuery(update).executeUpdate()
}

interface VaultServiceInternal : VaultService {
    /**
     * Splits the provided [txns] into batches of [WireTransaction] and [NotaryChangeWireTransaction].
     * This is required because the batches get aggregated into single updates, and we want to be able to
     * indicate whether an update consists entirely of regular or notary change transactions, which may require
     * different processing logic.
     */
    fun notifyAll(txns: Iterable<CoreTransaction>)

    /** Same as notifyAll but with a single transaction. */
    fun notify(tx: CoreTransaction) = notifyAll(listOf(tx))
}

/**
 * Currently, the node vault service is a very simple RDBMS backed implementation.  It will change significantly when
 * we add further functionality as the design for the vault and vault service matures.
 *
 * This class needs database transactions to be in-flight during method calls and init, and will throw exceptions if
 * this is not the case.
 *
 * TODO: keep an audit trail with time stamps of previously unconsumed states "as of" a particular point in time.
 * TODO: have transaction storage do some caching.
 */
class NodeVaultService(private val clock: Clock, private val keyManagementService: KeyManagementService, private val stateLoader: StateLoader, hibernateConfig: HibernateConfiguration) : SingletonSerializeAsToken(), VaultServiceInternal {

    private companion object {
        val log = loggerFor<NodeVaultService>()
    }

    private class InnerState {
        val _updatesPublisher = PublishSubject.create<Vault.Update<ContractState>>()!!
        val _rawUpdatesPublisher = PublishSubject.create<Vault.Update<ContractState>>()!!
        val _updatesInDbTx = _updatesPublisher.wrapWithDatabaseTransaction().asObservable()!!

        // For use during publishing only.
        val updatesPublisher: rx.Observer<Vault.Update<ContractState>> get() = _updatesPublisher.bufferUntilDatabaseCommit().tee(_rawUpdatesPublisher)
    }

    private val mutex = ThreadBox(InnerState())

    private fun recordUpdate(update: Vault.Update<ContractState>): Vault.Update<ContractState> {
        if (!update.isEmpty()) {
            val producedStateRefs = update.produced.map { it.ref }
            val producedStateRefsMap = update.produced.associateBy { it.ref }
            val consumedStateRefs = update.consumed.map { it.ref }
            log.trace { "Removing $consumedStateRefs consumed contract states and adding $producedStateRefs produced contract states to the database." }

            val session = currentSession()
            producedStateRefsMap.forEach { stateAndRef ->
                val state = VaultSchemaV1.VaultStates(
                        notary = stateAndRef.value.state.notary,
                        contractStateClassName = stateAndRef.value.state.data.javaClass.name,
                        contractState = stateAndRef.value.state.serialize(context = STORAGE_CONTEXT).bytes,
                        stateStatus = Vault.StateStatus.UNCONSUMED,
                        recordedTime = clock.instant())
                state.stateRef = PersistentStateRef(stateAndRef.key)
                session.save(state)
            }
            consumedStateRefs.forEach { stateRef ->
                val state = session.get<VaultSchemaV1.VaultStates>(VaultSchemaV1.VaultStates::class.java, PersistentStateRef(stateRef))
                state?.run {
                    stateStatus = Vault.StateStatus.CONSUMED
                    consumedTime = clock.instant()
                    // remove lock (if held)
                    if (lockId != null) {
                        lockId = null
                        lockUpdateTime = clock.instant()
                        log.trace("Releasing soft lock on consumed state: $stateRef")
                    }
                    session.save(state)
                }
            }
        }
        return update
    }

    override val rawUpdates: Observable<Vault.Update<ContractState>>
        get() = mutex.locked { _rawUpdatesPublisher }

    override val updates: Observable<Vault.Update<ContractState>>
        get() = mutex.locked { _updatesInDbTx }

    override fun notifyAll(txns: Iterable<CoreTransaction>) {
        // It'd be easier to just group by type, but then we'd lose ordering.
        val regularTxns = mutableListOf<WireTransaction>()
        val notaryChangeTxns = mutableListOf<NotaryChangeWireTransaction>()

        for (tx in txns) {
            when (tx) {
                is WireTransaction -> {
                    regularTxns.add(tx)
                    if (notaryChangeTxns.isNotEmpty()) {
                        notifyNotaryChange(notaryChangeTxns.toList())
                        notaryChangeTxns.clear()
                    }
                }
                is NotaryChangeWireTransaction -> {
                    notaryChangeTxns.add(tx)
                    if (regularTxns.isNotEmpty()) {
                        notifyRegular(regularTxns.toList())
                        regularTxns.clear()
                    }
                }
            }
        }

        if (regularTxns.isNotEmpty()) notifyRegular(regularTxns.toList())
        if (notaryChangeTxns.isNotEmpty()) notifyNotaryChange(notaryChangeTxns.toList())
    }

    private fun notifyRegular(txns: Iterable<WireTransaction>) {
        fun makeUpdate(tx: WireTransaction): Vault.Update<ContractState> {
            val myKeys = keyManagementService.filterMyKeys(tx.outputs.flatMap { it.data.participants.map { it.owningKey } })
            val ourNewStates = tx.outputs.
                    filter { isRelevant(it.data, myKeys.toSet()) }.
                    map { tx.outRef<ContractState>(it.data) }

            // Retrieve all unconsumed states for this transaction's inputs
            val consumedStates = loadStates(tx.inputs)

            // Is transaction irrelevant?
            if (consumedStates.isEmpty() && ourNewStates.isEmpty()) {
                log.trace { "tx ${tx.id} was irrelevant to this vault, ignoring" }
                return Vault.NoUpdate
            }

            return Vault.Update(consumedStates, ourNewStates.toHashSet())
        }

        val netDelta = txns.fold(Vault.NoUpdate) { netDelta, txn -> netDelta + makeUpdate(txn) }
        processAndNotify(netDelta)
    }

    private fun notifyNotaryChange(txns: Iterable<NotaryChangeWireTransaction>) {
        fun makeUpdate(tx: NotaryChangeWireTransaction): Vault.Update<ContractState> {
            // We need to resolve the full transaction here because outputs are calculated from inputs
            // We also can't do filtering beforehand, since output encumbrance pointers get recalculated based on
            // input positions
            val ltx = tx.resolve(stateLoader, emptyList())
            val myKeys = keyManagementService.filterMyKeys(ltx.outputs.flatMap { it.data.participants.map { it.owningKey } })
            val (consumedStateAndRefs, producedStates) = ltx.inputs.
                    zip(ltx.outputs).
                    filter { (_, output) -> isRelevant(output.data, myKeys.toSet()) }.
                    unzip()

            val producedStateAndRefs = producedStates.map { ltx.outRef<ContractState>(it.data) }

            if (consumedStateAndRefs.isEmpty() && producedStateAndRefs.isEmpty()) {
                log.trace { "tx ${tx.id} was irrelevant to this vault, ignoring" }
                return Vault.NoNotaryUpdate
            }

            return Vault.Update(consumedStateAndRefs.toHashSet(), producedStateAndRefs.toHashSet(), null, Vault.UpdateType.NOTARY_CHANGE)
        }

        val netDelta = txns.fold(Vault.NoNotaryUpdate) { netDelta, txn -> netDelta + makeUpdate(txn) }
        processAndNotify(netDelta)
    }

    // TODO: replace this method in favour of a VaultQuery query
    private fun loadStates(refs: Collection<StateRef>): HashSet<StateAndRef<ContractState>> {
        val states = HashSet<StateAndRef<ContractState>>()
        if (refs.isNotEmpty()) {
            val session = currentSession()
            val criteriaBuilder = session.criteriaBuilder
            val criteriaQuery = criteriaBuilder.createQuery(VaultSchemaV1.VaultStates::class.java)
            val vaultStates = criteriaQuery.from(VaultSchemaV1.VaultStates::class.java)
            val statusPredicate = criteriaBuilder.equal(vaultStates.get<Vault.StateStatus>(VaultSchemaV1.VaultStates::stateStatus.name), Vault.StateStatus.UNCONSUMED)
            val persistentStateRefs = refs.map { PersistentStateRef(it.txhash.bytes.toHexString(), it.index) }
            val compositeKey = vaultStates.get<PersistentStateRef>(VaultSchemaV1.VaultStates::stateRef.name)
            val stateRefsPredicate = criteriaBuilder.and(compositeKey.`in`(persistentStateRefs))
            criteriaQuery.where(statusPredicate, stateRefsPredicate)
            val results = session.createQuery(criteriaQuery).resultList
            results.asSequence().forEach {
                val txHash = SecureHash.parse(it.stateRef?.txId!!)
                val index = it.stateRef?.index!!
                val state = it.contractState.deserialize<TransactionState<ContractState>>(context = STORAGE_CONTEXT)
                states.add(StateAndRef(state, StateRef(txHash, index)))
            }
        }
        return states
    }

    private fun processAndNotify(update: Vault.Update<ContractState>) {
        if (!update.isEmpty()) {
            recordUpdate(update)
            mutex.locked {
                // flowId required by SoftLockManager to perform auto-registration of soft locks for new states
                val uuid = (Strand.currentStrand() as? FlowStateMachineImpl<*>)?.id?.uuid
                val vaultUpdate = if (uuid != null) update.copy(flowId = uuid) else update
                updatesPublisher.onNext(vaultUpdate)
            }
        }
    }

    override fun addNoteToTransaction(txnId: SecureHash, noteText: String) {
        val txnNoteEntity = VaultSchemaV1.VaultTxnNote(txnId.toString(), noteText)
        currentSession().save(txnNoteEntity)
    }

    override fun getTransactionNotes(txnId: SecureHash): Iterable<String> {
        val session = currentSession()
        val criteriaBuilder = session.criteriaBuilder
        val criteriaQuery = criteriaBuilder.createQuery(VaultSchemaV1.VaultTxnNote::class.java)
        val vaultStates = criteriaQuery.from(VaultSchemaV1.VaultTxnNote::class.java)
        val txIdPredicate = criteriaBuilder.equal(vaultStates.get<Vault.StateStatus>(VaultSchemaV1.VaultTxnNote::txId.name), txnId.toString())
        criteriaQuery.where(txIdPredicate)
        val results = session.createQuery(criteriaQuery).resultList
        return results.asIterable().map { it.note }
    }

    @Throws(StatesNotAvailableException::class)
    override fun softLockReserve(lockId: UUID, stateRefs: NonEmptySet<StateRef>) {
        val softLockTimestamp = clock.instant()
        try {
            val session = currentSession()
            val criteriaBuilder = session.criteriaBuilder
            fun execute(configure: Root<*>.(CriteriaUpdate<*>, Array<Predicate>) -> Any?) = criteriaBuilder.executeUpdate(session) { update ->
                val persistentStateRefs = stateRefs.map { PersistentStateRef(it.txhash.bytes.toHexString(), it.index) }
                val compositeKey = get<PersistentStateRef>(VaultSchemaV1.VaultStates::stateRef.name)
                val stateRefsPredicate = criteriaBuilder.and(compositeKey.`in`(persistentStateRefs))
                configure(update, arrayOf(stateRefsPredicate))
            }

            val updatedRows = execute { update, commonPredicates ->
                val stateStatusPredication = criteriaBuilder.equal(get<Vault.StateStatus>(VaultSchemaV1.VaultStates::stateStatus.name), Vault.StateStatus.UNCONSUMED)
                val lockIdPredicate = criteriaBuilder.or(get<String>(VaultSchemaV1.VaultStates::lockId.name).isNull,
                        criteriaBuilder.equal(get<String>(VaultSchemaV1.VaultStates::lockId.name), lockId.toString()))
                update.set(get<String>(VaultSchemaV1.VaultStates::lockId.name), lockId.toString())
                update.set(get<Instant>(VaultSchemaV1.VaultStates::lockUpdateTime.name), softLockTimestamp)
                update.where(stateStatusPredication, lockIdPredicate, *commonPredicates)
            }
            if (updatedRows > 0 && updatedRows == stateRefs.size) {
                log.trace("Reserving soft lock states for $lockId: $stateRefs")
                FlowStateMachineImpl.currentStateMachine()?.hasSoftLockedStates = true
            } else {
                // revert partial soft locks
                val revertUpdatedRows = execute { update, commonPredicates ->
                    val lockIdPredicate = criteriaBuilder.equal(get<String>(VaultSchemaV1.VaultStates::lockId.name), lockId.toString())
                    val lockUpdateTime = criteriaBuilder.equal(get<Instant>(VaultSchemaV1.VaultStates::lockUpdateTime.name), softLockTimestamp)
                    update.set(get<String>(VaultSchemaV1.VaultStates::lockId.name), criteriaBuilder.nullLiteral(String::class.java))
                    update.where(lockUpdateTime, lockIdPredicate, *commonPredicates)
                }
                if (revertUpdatedRows > 0) {
                    log.trace("Reverting $revertUpdatedRows partially soft locked states for $lockId")
                }
                throw StatesNotAvailableException("Attempted to reserve $stateRefs for $lockId but only $updatedRows rows available")
            }
        } catch (e: Exception) {
            log.error("""soft lock update error attempting to reserve states for $lockId and $stateRefs")
                    $e.
                """)
            if (e.cause is StatesNotAvailableException) throw (e.cause as StatesNotAvailableException)
            throw e
        }
    }

    override fun softLockRelease(lockId: UUID, stateRefs: NonEmptySet<StateRef>?) {
        val softLockTimestamp = clock.instant()
<<<<<<< HEAD
        val session = currentSession()
=======
        val session = DatabaseTransactionManager.current().session
>>>>>>> e6c90320
        val criteriaBuilder = session.criteriaBuilder
        fun execute(configure: Root<*>.(CriteriaUpdate<*>, Array<Predicate>) -> Any?) = criteriaBuilder.executeUpdate(session) { update ->
            val stateStatusPredication = criteriaBuilder.equal(get<Vault.StateStatus>(VaultSchemaV1.VaultStates::stateStatus.name), Vault.StateStatus.UNCONSUMED)
            val lockIdPredicate = criteriaBuilder.equal(get<String>(VaultSchemaV1.VaultStates::lockId.name), lockId.toString())
            update.set<String>(get<String>(VaultSchemaV1.VaultStates::lockId.name), criteriaBuilder.nullLiteral(String::class.java))
            update.set(get<Instant>(VaultSchemaV1.VaultStates::lockUpdateTime.name), softLockTimestamp)
            configure(update, arrayOf(stateStatusPredication, lockIdPredicate))
        }
        if (stateRefs == null) {
            val update = execute { update, commonPredicates ->
                update.where(*commonPredicates)
            }
            if (update > 0) {
                log.trace("Releasing $update soft locked states for $lockId")
            }
        } else {
            try {
                val updatedRows = execute { update, commonPredicates ->
                    val persistentStateRefs = stateRefs.map { PersistentStateRef(it.txhash.bytes.toHexString(), it.index) }
                    val compositeKey = get<PersistentStateRef>(VaultSchemaV1.VaultStates::stateRef.name)
                    val stateRefsPredicate = criteriaBuilder.and(compositeKey.`in`(persistentStateRefs))
                    update.where(*commonPredicates, stateRefsPredicate)
                }
                if (updatedRows > 0) {
                    log.trace("Releasing $updatedRows soft locked states for $lockId and stateRefs $stateRefs")
                }
            } catch (e: Exception) {
                log.error("""soft lock update error attempting to release states for $lockId and $stateRefs")
                    $e.
                """)
                throw e
            }
        }
    }

    @Suspendable
    @Throws(StatesNotAvailableException::class)
    override fun <T : FungibleAsset<U>, U : Any> tryLockFungibleStatesForSpending(lockId: UUID,
                                                                                  eligibleStatesQuery: QueryCriteria,
                                                                                  amount: Amount<U>,
                                                                                  contractStateType: Class<out T>): List<StateAndRef<T>> {
        if (amount.quantity == 0L) {
            return emptyList()
        }

        // Enrich QueryCriteria with additional default attributes (such as soft locks)
        val sortAttribute = SortAttribute.Standard(Sort.CommonStateAttribute.STATE_REF)
        val sorter = Sort(setOf(Sort.SortColumn(sortAttribute, Sort.Direction.ASC)))
        val enrichedCriteria = QueryCriteria.VaultQueryCriteria(
                contractStateTypes = setOf(contractStateType),
                softLockingCondition = QueryCriteria.SoftLockingCondition(QueryCriteria.SoftLockingType.UNLOCKED_AND_SPECIFIED, listOf(lockId)))
        val results = queryBy(contractStateType, enrichedCriteria.and(eligibleStatesQuery), sorter)

        var claimedAmount = 0L
        val claimedStates = mutableListOf<StateAndRef<T>>()
        for (state in results.states) {
            val issuedAssetToken = state.state.data.amount.token
            if (issuedAssetToken.product == amount.token) {
                claimedStates += state
                claimedAmount += state.state.data.amount.quantity
                if (claimedAmount > amount.quantity) {
                    break
                }
            }
        }
        if (claimedStates.isEmpty() || claimedAmount < amount.quantity) {
            return emptyList()
        }
        softLockReserve(lockId, claimedStates.map { it.ref }.toNonEmptySet())
        return claimedStates
    }

    @VisibleForTesting
    internal fun isRelevant(state: ContractState, myKeys: Set<PublicKey>): Boolean {
        val keysToCheck = when (state) {
            is OwnableState -> listOf(state.owner.owningKey)
            else -> state.participants.map { it.owningKey }
        }
        return keysToCheck.any { it in myKeys }
    }

    private val sessionFactory = hibernateConfig.sessionFactoryForRegisteredSchemas
    private val criteriaBuilder = sessionFactory.criteriaBuilder
    /**
     * Maintain a list of contract state interfaces to concrete types stored in the vault
     * for usage in generic queries of type queryBy<LinearState> or queryBy<FungibleState<*>>
     */
    private val contractStateTypeMappings = bootstrapContractStateTypes()

    init {
        rawUpdates.subscribe { update ->
            update.produced.forEach {
                val concreteType = it.state.data.javaClass
                log.trace { "State update of type: $concreteType" }
                val seen = contractStateTypeMappings.any { it.value.contains(concreteType.name) }
                if (!seen) {
                    val contractInterfaces = deriveContractInterfaces(concreteType)
                    contractInterfaces.map {
                        val contractInterface = contractStateTypeMappings.getOrPut(it.name, { mutableSetOf() })
                        contractInterface.add(concreteType.name)
                    }
                }
            }
        }
    }

    @Throws(VaultQueryException::class)
    override fun <T : ContractState> _queryBy(criteria: QueryCriteria, paging: PageSpecification, sorting: Sort, contractStateType: Class<out T>): Vault.Page<T> {
        log.info("Vault Query for contract type: $contractStateType, criteria: $criteria, pagination: $paging, sorting: $sorting")
        // calculate total results where a page specification has been defined
        var totalStates = -1L
        if (!paging.isDefault) {
            val count = builder { VaultSchemaV1.VaultStates::recordedTime.count() }
            val countCriteria = QueryCriteria.VaultCustomQueryCriteria(count, Vault.StateStatus.ALL)
            val results = queryBy(contractStateType, criteria.and(countCriteria))
            totalStates = results.otherResults[0] as Long
        }

        val session = getSession()

        session.use {
            val criteriaQuery = criteriaBuilder.createQuery(Tuple::class.java)
            val queryRootVaultStates = criteriaQuery.from(VaultSchemaV1.VaultStates::class.java)

            // TODO: revisit (use single instance of parser for all queries)
            val criteriaParser = HibernateQueryCriteriaParser(contractStateType, contractStateTypeMappings, criteriaBuilder, criteriaQuery, queryRootVaultStates)

            try {
                // parse criteria and build where predicates
                criteriaParser.parse(criteria, sorting)

                // prepare query for execution
                val query = session.createQuery(criteriaQuery)

                // pagination checks
                if (!paging.isDefault) {
                    // pagination
                    if (paging.pageNumber < DEFAULT_PAGE_NUM) throw VaultQueryException("Page specification: invalid page number ${paging.pageNumber} [page numbers start from $DEFAULT_PAGE_NUM]")
                    if (paging.pageSize < 1) throw VaultQueryException("Page specification: invalid page size ${paging.pageSize} [must be a value between 1 and $MAX_PAGE_SIZE]")
                }

                query.firstResult = (paging.pageNumber - 1) * paging.pageSize
                query.maxResults = paging.pageSize + 1  // detection too many results

                // execution
                val results = query.resultList

                // final pagination check (fail-fast on too many results when no pagination specified)
                if (paging.isDefault && results.size > DEFAULT_PAGE_SIZE)
                    throw VaultQueryException("Please specify a `PageSpecification` as there are more results [${results.size}] than the default page size [$DEFAULT_PAGE_SIZE]")

                val statesAndRefs: MutableList<StateAndRef<T>> = mutableListOf()
                val statesMeta: MutableList<Vault.StateMetadata> = mutableListOf()
                val otherResults: MutableList<Any> = mutableListOf()

                results.asSequence()
                        .forEachIndexed { index, result ->
                            if (result[0] is VaultSchemaV1.VaultStates) {
                                if (!paging.isDefault && index == paging.pageSize) // skip last result if paged
                                    return@forEachIndexed
                                val vaultState = result[0] as VaultSchemaV1.VaultStates
                                val stateRef = StateRef(SecureHash.parse(vaultState.stateRef!!.txId!!), vaultState.stateRef!!.index!!)
                                val state = vaultState.contractState.deserialize<TransactionState<T>>(context = STORAGE_CONTEXT)
                                statesMeta.add(Vault.StateMetadata(stateRef,
                                        vaultState.contractStateClassName,
                                        vaultState.recordedTime,
                                        vaultState.consumedTime,
                                        vaultState.stateStatus,
                                        vaultState.notary,
                                        vaultState.lockId,
                                        vaultState.lockUpdateTime))
                                statesAndRefs.add(StateAndRef(state, stateRef))
                            } else {
                                // TODO: improve typing of returned other results
                                log.debug { "OtherResults: ${Arrays.toString(result.toArray())}" }
                                otherResults.addAll(result.toArray().asList())
                            }
                        }

                return Vault.Page(states = statesAndRefs, statesMetadata = statesMeta, stateTypes = criteriaParser.stateTypes, totalStatesAvailable = totalStates, otherResults = otherResults)
            } catch (e: java.lang.Exception) {
                log.error(e.message)
                throw e.cause ?: e
            }
        }
    }

    @Throws(VaultQueryException::class)
    override fun <T : ContractState> _trackBy(criteria: QueryCriteria, paging: PageSpecification, sorting: Sort, contractStateType: Class<out T>): DataFeed<Vault.Page<T>, Vault.Update<T>> {
        return mutex.locked {
            val snapshotResults = _queryBy(criteria, paging, sorting, contractStateType)
            val updates: Observable<Vault.Update<T>> = uncheckedCast(_updatesPublisher.bufferUntilSubscribed().filter { it.containsType(contractStateType, snapshotResults.stateTypes) })
            DataFeed(snapshotResults, updates)
        }
    }

    private fun getSession(): Session {
        return sessionFactory.withOptions().
                connection(DatabaseTransactionManager.current().connection).
                openSession()
    }

    /**
     * Derive list from existing vault states and then incrementally update using vault observables
     */
    private fun bootstrapContractStateTypes(): MutableMap<String, MutableSet<String>> {
        val criteria = criteriaBuilder.createQuery(String::class.java)
        val vaultStates = criteria.from(VaultSchemaV1.VaultStates::class.java)
        criteria.select(vaultStates.get("contractStateClassName")).distinct(true)
        val session = getSession()
        session.use {
            val query = session.createQuery(criteria)
            val results = query.resultList
            val distinctTypes = results.map { it }

            val contractInterfaceToConcreteTypes = mutableMapOf<String, MutableSet<String>>()
            distinctTypes.forEach { type ->
                val concreteType: Class<ContractState> = uncheckedCast(Class.forName(type))
                val contractInterfaces = deriveContractInterfaces(concreteType)
                contractInterfaces.map {
                    val contractInterface = contractInterfaceToConcreteTypes.getOrPut(it.name, { mutableSetOf() })
                    contractInterface.add(concreteType.name)
                }
            }
            return contractInterfaceToConcreteTypes
        }
    }

    private fun <T : ContractState> deriveContractInterfaces(clazz: Class<T>): Set<Class<T>> {
        val myInterfaces: MutableSet<Class<T>> = mutableSetOf()
        clazz.interfaces.forEach {
            if (it != ContractState::class.java) {
                myInterfaces.add(uncheckedCast(it))
                myInterfaces.addAll(deriveContractInterfaces(uncheckedCast(it)))
            }
        }
        return myInterfaces
    }
}<|MERGE_RESOLUTION|>--- conflicted
+++ resolved
@@ -49,19 +49,6 @@
     session.createQuery(update).executeUpdate()
 }
 
-interface VaultServiceInternal : VaultService {
-    /**
-     * Splits the provided [txns] into batches of [WireTransaction] and [NotaryChangeWireTransaction].
-     * This is required because the batches get aggregated into single updates, and we want to be able to
-     * indicate whether an update consists entirely of regular or notary change transactions, which may require
-     * different processing logic.
-     */
-    fun notifyAll(txns: Iterable<CoreTransaction>)
-
-    /** Same as notifyAll but with a single transaction. */
-    fun notify(tx: CoreTransaction) = notifyAll(listOf(tx))
-}
-
 /**
  * Currently, the node vault service is a very simple RDBMS backed implementation.  It will change significantly when
  * we add further functionality as the design for the vault and vault service matures.
@@ -308,11 +295,7 @@
 
     override fun softLockRelease(lockId: UUID, stateRefs: NonEmptySet<StateRef>?) {
         val softLockTimestamp = clock.instant()
-<<<<<<< HEAD
         val session = currentSession()
-=======
-        val session = DatabaseTransactionManager.current().session
->>>>>>> e6c90320
         val criteriaBuilder = session.criteriaBuilder
         fun execute(configure: Root<*>.(CriteriaUpdate<*>, Array<Predicate>) -> Any?) = criteriaBuilder.executeUpdate(session) { update ->
             val stateStatusPredication = criteriaBuilder.equal(get<Vault.StateStatus>(VaultSchemaV1.VaultStates::stateStatus.name), Vault.StateStatus.UNCONSUMED)

--- conflicted
+++ resolved
@@ -62,11 +62,7 @@
  * TODO: keep an audit trail with time stamps of previously unconsumed states "as of" a particular point in time.
  * TODO: have transaction storage do some caching.
  */
-<<<<<<< HEAD
-class NodeVaultService(private val clock: Clock, private val keyManagementService: KeyManagementService, private val stateLoader: StateLoader, private val hibernateConfig: HibernateConfiguration) : SingletonSerializeAsToken(), VaultService {
-=======
 class NodeVaultService(private val clock: Clock, private val keyManagementService: KeyManagementService, private val stateLoader: StateLoader, private val hibernateConfig: HibernateConfiguration) : SingletonSerializeAsToken(), VaultServiceInternal {
->>>>>>> 3edfb096
 
     private companion object {
         val log = loggerFor<NodeVaultService>()

--- conflicted
+++ resolved
@@ -145,21 +145,12 @@
             return generatedCordapps[path]!!
         }
 
-<<<<<<< HEAD
-        private fun getCordappsInDirectory(pluginsDir: Path): List<RestrictedURL> {
-            return if (!pluginsDir.exists()) {
+        private fun getCordappsInDirectory(cordappsDir: Path): List<RestrictedURL> {
+            return if (!cordappsDir.exists()) {
                 emptyList()
             } else {
-                pluginsDir.list {
+                cordappsDir.list {
                     it.filter { it.isRegularFile() && it.toString().endsWith(".jar") }.map { RestrictedURL(it.toUri().toURL(), null) }.toList()
-=======
-        private fun getCordappsInDirectory(cordappsDir: Path): List<URL> {
-            return if (!cordappsDir.exists()) {
-                emptyList<URL>()
-            } else {
-                cordappsDir.list {
-                    it.filter { it.isRegularFile() && it.toString().endsWith(".jar") }.map { it.toUri().toURL() }.toList()
->>>>>>> 26803616
                 }
             }
         }

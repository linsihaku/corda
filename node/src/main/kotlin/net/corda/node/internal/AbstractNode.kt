--- conflicted
+++ resolved
@@ -671,12 +671,7 @@
         override val monitoringService = MonitoringService(MetricRegistry())
         override val validatedTransactions = makeTransactionStorage()
         override val transactionVerifierService by lazy { makeTransactionVerifierService() }
-<<<<<<< HEAD
-        override val networkMapCache by lazy { PersistentNetworkMapCache(this) }
-=======
-        override val schemaService by lazy { NodeSchemaService() }
         override val networkMapCache by lazy { PersistentNetworkMapCache(this@AbstractNode.database) }
->>>>>>> 7409d2cd
         override val vaultService by lazy { NodeVaultService(this, database.hibernateConfig) }
         override val contractUpgradeService by lazy { ContractUpgradeServiceImpl() }
 

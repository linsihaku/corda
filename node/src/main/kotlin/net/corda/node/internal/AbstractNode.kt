package net.corda.node.internal

import com.codahale.metrics.MetricRegistry
import com.google.common.collect.MutableClassToInstanceMap
import com.google.common.util.concurrent.MoreExecutors
import net.corda.confidential.SwapIdentitiesFlow
import net.corda.confidential.SwapIdentitiesHandler
import net.corda.core.CordaException
import net.corda.core.concurrent.CordaFuture
import net.corda.core.flows.*
import net.corda.core.identity.CordaX500Name
import net.corda.core.identity.Party
import net.corda.core.identity.PartyAndCertificate
import net.corda.core.internal.VisibleForTesting
import net.corda.core.internal.cert
import net.corda.core.internal.concurrent.doneFuture
import net.corda.core.internal.concurrent.flatMap
import net.corda.core.internal.concurrent.openFuture
import net.corda.core.internal.toX509CertHolder
import net.corda.core.internal.uncheckedCast
import net.corda.core.messaging.CordaRPCOps
import net.corda.core.messaging.RPCOps
import net.corda.core.messaging.SingleMessageRecipient
import net.corda.core.node.*
import net.corda.core.messaging.*
import net.corda.core.node.AppServiceHub
import net.corda.core.node.NodeInfo
import net.corda.core.node.ServiceHub
import net.corda.core.node.services.*
import net.corda.core.node.services.NetworkMapCache.MapChange
import net.corda.core.serialization.SerializationWhitelist
import net.corda.core.serialization.SerializeAsToken
import net.corda.core.serialization.SingletonSerializeAsToken
import net.corda.core.transactions.SignedTransaction
import net.corda.core.utilities.NetworkHostAndPort
import net.corda.core.utilities.debug
import net.corda.node.VersionInfo
import net.corda.node.internal.classloading.requireAnnotation
import net.corda.node.internal.cordapp.CordappLoader
import net.corda.node.internal.cordapp.CordappProviderImpl
import net.corda.node.internal.cordapp.CordappProviderInternal
import net.corda.node.services.ContractUpgradeHandler
import net.corda.node.services.FinalityHandler
import net.corda.node.services.NotaryChangeHandler
import net.corda.node.services.api.*
import net.corda.node.services.config.BFTSMaRtConfiguration
import net.corda.node.services.config.NodeConfiguration
import net.corda.node.services.config.NotaryConfig
import net.corda.node.services.config.configureWithDevSSLCertificate
import net.corda.node.services.events.NodeSchedulerService
import net.corda.node.services.events.ScheduledActivityObserver
import net.corda.node.services.identity.PersistentIdentityService
import net.corda.node.services.keys.PersistentKeyManagementService
import net.corda.node.services.messaging.MessagingService
import net.corda.node.services.messaging.sendRequest
import net.corda.node.services.network.*
import net.corda.node.services.network.NetworkMapService.RegistrationRequest
import net.corda.node.services.network.NetworkMapService.RegistrationResponse
import net.corda.node.services.persistence.DBCheckpointStorage
import net.corda.node.services.persistence.DBTransactionMappingStorage
import net.corda.node.services.persistence.DBTransactionStorage
import net.corda.node.services.persistence.NodeAttachmentService
import net.corda.node.services.schema.HibernateObserver
import net.corda.node.services.schema.NodeSchemaService
import net.corda.node.services.statemachine.*
import net.corda.node.services.transactions.*
import net.corda.node.services.upgrade.ContractUpgradeServiceImpl
import net.corda.node.services.vault.NodeVaultService
import net.corda.node.services.vault.VaultSoftLockManager
import net.corda.node.utilities.*
import net.corda.node.utilities.AddOrRemove.ADD
import org.apache.activemq.artemis.utils.ReusableLatch
import org.slf4j.Logger
import rx.Observable
import java.io.IOException
import java.lang.reflect.InvocationTargetException
import java.security.KeyPair
import java.security.KeyStoreException
import java.security.PublicKey
import java.security.cert.CertificateFactory
import java.security.cert.X509Certificate
import java.sql.Connection
import java.time.Clock
import java.util.concurrent.ConcurrentHashMap
import java.util.concurrent.ExecutorService
import java.util.concurrent.TimeUnit.SECONDS
import kotlin.collections.set
import kotlin.reflect.KClass
import net.corda.core.crypto.generateKeyPair as cryptoGenerateKeyPair

/**
 * A base node implementation that can be customised either for production (with real implementations that do real
 * I/O), or a mock implementation suitable for unit test environments.
 *
 * Marked as SingletonSerializeAsToken to prevent the invisible reference to AbstractNode in the ServiceHub accidentally
 * sweeping up the Node into the Kryo checkpoint serialization via any flows holding a reference to ServiceHub.
 */
// TODO: Where this node is the initial network map service, currently no networkMapService is provided.
// In theory the NodeInfo for the node should be passed in, instead, however currently this is constructed by the
// AbstractNode. It should be possible to generate the NodeInfo outside of AbstractNode, so it can be passed in.
abstract class AbstractNode(config: NodeConfiguration,
                            val platformClock: Clock,
                            protected val versionInfo: VersionInfo,
                            protected val cordappLoader: CordappLoader,
                            @VisibleForTesting val busyNodeLatch: ReusableLatch = ReusableLatch()) : SingletonSerializeAsToken() {
    open val configuration = config.apply {
        require(minimumPlatformVersion <= versionInfo.platformVersion) {
            "minimumPlatformVersion cannot be greater than the node's own version"
        }
    }

    private class StartedNodeImpl<out N : AbstractNode>(
            override val internals: N,
            override val services: ServiceHubInternalImpl,
            override val info: NodeInfo,
            override val checkpointStorage: CheckpointStorage,
            override val smm: StateMachineManager,
            override val attachments: NodeAttachmentService,
            override val inNodeNetworkMapService: NetworkMapService,
            override val network: MessagingService,
            override val database: CordaPersistence,
            override val rpcOps: CordaRPCOps) : StartedNode<N>

    // TODO: Persist this, as well as whether the node is registered.
    /**
     * Sequence number of changes sent to the network map service, when registering/de-registering this node.
     */
    var networkMapSeq: Long = 1

    protected abstract val log: Logger
    protected abstract val networkMapAddress: SingleMessageRecipient?

    // We will run as much stuff in this single thread as possible to keep the risk of thread safety bugs low during the
    // low-performance prototyping period.
    protected abstract val serverThread: AffinityExecutor

    private val cordappServices = MutableClassToInstanceMap.create<SerializeAsToken>()
    private val flowFactories = ConcurrentHashMap<Class<out FlowLogic<*>>, InitiatedFlowFactory<*>>()
    protected val partyKeys = mutableSetOf<KeyPair>()

    protected val services: ServiceHubInternal get() = _services
    private lateinit var _services: ServiceHubInternalImpl
    protected lateinit var legalIdentity: PartyAndCertificate
    protected lateinit var info: NodeInfo
    protected var myNotaryIdentity: PartyAndCertificate? = null
    protected lateinit var checkpointStorage: CheckpointStorage
    protected lateinit var smm: StateMachineManager
    protected lateinit var attachments: NodeAttachmentService
    protected lateinit var inNodeNetworkMapService: NetworkMapService
    protected lateinit var network: MessagingService
    protected val runOnStop = ArrayList<() -> Any?>()
    protected lateinit var database: CordaPersistence
<<<<<<< HEAD
    protected val cordappLoader = makeCordappLoader()
=======
    lateinit var cordappProvider: CordappProviderImpl
>>>>>>> 4ee250a1
    protected val _nodeReadyFuture = openFuture<Unit>()
    /** Completes once the node has successfully registered with the network map service
     * or has loaded network map data from local database */
    val nodeReadyFuture: CordaFuture<Unit>
        get() = _nodeReadyFuture
    /** A [CordaX500Name] with null common name. */
    protected val myLegalName: CordaX500Name by lazy {
        val cert = loadKeyStore(configuration.nodeKeystore, configuration.keyStorePassword).getX509Certificate(X509Utilities.CORDA_CLIENT_CA)
        CordaX500Name.build(cert.subjectX500Principal).copy(commonName = null)
    }

    open val serializationWhitelists: List<SerializationWhitelist> by lazy {
        cordappLoader.cordapps.flatMap { it.serializationWhitelists }
    }

    /** Set to non-null once [start] has been successfully called. */
    open val started get() = _started
    @Volatile private var _started: StartedNode<AbstractNode>? = null

    /** The implementation of the [CordaRPCOps] interface used by this node. */
    open fun makeRPCOps(): CordaRPCOps {
        return CordaRPCOpsImpl(services, smm, database)
    }

    private fun saveOwnNodeInfo() {
        NodeInfoWatcher.saveToFile(configuration.baseDirectory, info, services.keyManagementService)
    }

    private fun initCertificate() {
        if (configuration.devMode) {
            log.warn("Corda node is running in dev mode.")
            configuration.configureWithDevSSLCertificate()
        }
        validateKeystore()
    }

    private fun makeSchemaService() = NodeSchemaService(customSchemas())
    open fun generateNodeInfo() {
        check(started == null) { "Node has already been started" }
        initCertificate()
        log.info("Generating nodeInfo ...")
        val schemaService = makeSchemaService()
        initialiseDatabasePersistence(schemaService) {
            makeServices(schemaService)
            saveOwnNodeInfo()
        }
    }

    open fun start(): StartedNode<AbstractNode> {
        check(started == null) { "Node has already been started" }
        initCertificate()
        log.info("Node starting up ...")
        val schemaService = makeSchemaService()
        // Do all of this in a database transaction so anything that might need a connection has one.
        val startedImpl = initialiseDatabasePersistence(schemaService) {
            val tokenizableServices = makeServices(schemaService)
            saveOwnNodeInfo()
            smm = StateMachineManager(services,
                    checkpointStorage,
                    serverThread,
                    database,
                    busyNodeLatch,
                    cordappLoader.appClassLoader)

            smm.tokenizableServices.addAll(tokenizableServices)

            if (serverThread is ExecutorService) {
                runOnStop += {
                    // We wait here, even though any in-flight messages should have been drained away because the
                    // server thread can potentially have other non-messaging tasks scheduled onto it. The timeout value is
                    // arbitrary and might be inappropriate.
                    MoreExecutors.shutdownAndAwaitTermination(serverThread as ExecutorService, 50, SECONDS)
                }
            }

            makeVaultObservers()

            val rpcOps = makeRPCOps()
            startMessagingService(rpcOps)
            installCoreFlows()

            installCordaServices()
            registerCordappFlows()
            _services.rpcFlows += cordappLoader.cordapps.flatMap { it.rpcFlows }
            FlowLogicRefFactoryImpl.classloader = cordappLoader.appClassLoader

            runOnStop += network::stop
            StartedNodeImpl(this, _services, info, checkpointStorage, smm, attachments, inNodeNetworkMapService, network, database, rpcOps)
        }
        // If we successfully  loaded network data from database, we set this future to Unit.
        _nodeReadyFuture.captureLater(registerWithNetworkMapIfConfigured())
        return startedImpl.apply {
            database.transaction {
                smm.start()
                // Shut down the SMM so no Fibers are scheduled.
                runOnStop += { smm.stop(acceptableLiveFiberCountOnStop()) }
                services.schedulerService.start()
            }
            _started = this
        }
    }

    private class ServiceInstantiationException(cause: Throwable?) : CordaException("Service Instantiation Error", cause)

    private fun installCordaServices() {
        cordappLoader.cordapps.flatMap { it.services }.forEach {
            try {
                installCordaService(it)
            } catch (e: NoSuchMethodException) {
                log.error("${it.name}, as a Corda service, must have a constructor with a single parameter of type " +
                        ServiceHub::class.java.name)
            } catch (e: ServiceInstantiationException) {
                log.error("Corda service ${it.name} failed to instantiate", e.cause)
            } catch (e: Exception) {
                log.error("Unable to install Corda service ${it.name}", e)
            }
        }
    }

    /**
     * This customizes the ServiceHub for each CordaService that is initiating flows
     */
    private class AppServiceHubImpl<T : SerializeAsToken>(val serviceHub: ServiceHubInternal) : AppServiceHub, ServiceHub by serviceHub {
        lateinit var serviceInstance: T
        override fun <T> startTrackedFlow(flow: FlowLogic<T>): FlowProgressHandle<T> {
            val stateMachine = startFlowChecked(flow)
            return FlowProgressHandleImpl(
                    id = stateMachine.id,
                    returnValue = stateMachine.resultFuture,
                    progress = stateMachine.logic.track()?.updates ?: Observable.empty()
            )
        }

        override fun <T> startFlow(flow: FlowLogic<T>): FlowHandle<T> {
            val stateMachine = startFlowChecked(flow)
            return FlowHandleImpl(id = stateMachine.id, returnValue = stateMachine.resultFuture)
        }

        private fun <T> startFlowChecked(flow: FlowLogic<T>): FlowStateMachineImpl<T> {
            val logicType = flow.javaClass
            require(logicType.isAnnotationPresent(StartableByService::class.java)) { "${logicType.name} was not designed for starting by a CordaService" }
            val currentUser = FlowInitiator.Service(serviceInstance.javaClass.name)
            return serviceHub.startFlow(flow, currentUser)
        }

        override fun equals(other: Any?): Boolean {
            if (this === other) return true
            if (other !is AppServiceHubImpl<*>) return false

            if (serviceHub != other.serviceHub) return false
            if (serviceInstance != other.serviceInstance) return false

            return true
        }

        override fun hashCode(): Int {
            var result = serviceHub.hashCode()
            result = 31 * result + serviceInstance.hashCode()
            return result
        }
    }

    /**
     * Use this method to install your Corda services in your tests. This is automatically done by the node when it
     * starts up for all classes it finds which are annotated with [CordaService].
     */
    fun <T : SerializeAsToken> installCordaService(serviceClass: Class<T>): T {
        serviceClass.requireAnnotation<CordaService>()
        val service = try {
            if (NotaryService::class.java.isAssignableFrom(serviceClass)) {
                check(myNotaryIdentity != null) { "Trying to install a notary service but no notary identity specified" }
                val constructor = serviceClass.getDeclaredConstructor(ServiceHub::class.java, PublicKey::class.java).apply { isAccessible = true }
                constructor.newInstance(services, myNotaryIdentity!!.owningKey)
            } else {
                try {
                    val extendedServiceConstructor = serviceClass.getDeclaredConstructor(AppServiceHub::class.java).apply { isAccessible = true }
                    val serviceContext = AppServiceHubImpl<T>(services)
                    serviceContext.serviceInstance = extendedServiceConstructor.newInstance(serviceContext)
                    serviceContext.serviceInstance
                } catch (ex: NoSuchMethodException) {
                    val constructor = serviceClass.getDeclaredConstructor(ServiceHub::class.java).apply { isAccessible = true }
                    log.warn("${serviceClass.name} is using legacy CordaService constructor with ServiceHub parameter. Upgrade to an AppServiceHub parameter to enable updated API features.")
                    constructor.newInstance(services)
                }
            }
        } catch (e: InvocationTargetException) {
            throw ServiceInstantiationException(e.cause)
        }
        cordappServices.putInstance(serviceClass, service)
        smm.tokenizableServices += service

        if (service is NotaryService) handleCustomNotaryService(service)

        log.info("Installed ${serviceClass.name} Corda service")
        return service
    }

    private fun handleCustomNotaryService(service: NotaryService) {
        runOnStop += service::stop
        service.start()
        installCoreFlow(NotaryFlow.Client::class, service::createServiceFlow)
    }

    private fun registerCordappFlows() {
        cordappLoader.cordapps.flatMap { it.initiatedFlows }
                .forEach {
                    try {
                        registerInitiatedFlowInternal(it, track = false)
                    } catch (e: NoSuchMethodException) {
                        log.error("${it.name}, as an initiated flow, must have a constructor with a single parameter " +
                                "of type ${Party::class.java.name}")
                    } catch (e: Exception) {
                        log.error("Unable to register initiated flow ${it.name}", e)
                    }
                }
    }

    /**
     * Use this method to register your initiated flows in your tests. This is automatically done by the node when it
     * starts up for all [FlowLogic] classes it finds which are annotated with [InitiatedBy].
     * @return An [Observable] of the initiated flows started by counter-parties.
     */
    fun <T : FlowLogic<*>> registerInitiatedFlow(initiatedFlowClass: Class<T>): Observable<T> {
        return registerInitiatedFlowInternal(initiatedFlowClass, track = true)
    }

    // TODO remove once not needed
    private fun deprecatedFlowConstructorMessage(flowClass: Class<*>): String {
        return "Installing flow factory for $flowClass accepting a ${Party::class.java.simpleName}, which is deprecated. " +
                "It should accept a ${FlowSession::class.java.simpleName} instead"
    }

    private fun <F : FlowLogic<*>> registerInitiatedFlowInternal(initiatedFlow: Class<F>, track: Boolean): Observable<F> {
        val constructors = initiatedFlow.declaredConstructors.associateBy { it.parameterTypes.toList() }
        val flowSessionCtor = constructors[listOf(FlowSession::class.java)]?.apply { isAccessible = true }
        val ctor: (FlowSession) -> F = if (flowSessionCtor == null) {
            // Try to fallback to a Party constructor
            val partyCtor = constructors[listOf(Party::class.java)]?.apply { isAccessible = true }
            if (partyCtor == null) {
                throw IllegalArgumentException("$initiatedFlow must have a constructor accepting a ${FlowSession::class.java.name}")
            } else {
                log.warn(deprecatedFlowConstructorMessage(initiatedFlow))
            }
            { flowSession: FlowSession -> uncheckedCast(partyCtor.newInstance(flowSession.counterparty)) }
        } else {
            { flowSession: FlowSession -> uncheckedCast(flowSessionCtor.newInstance(flowSession)) }
        }
        val initiatingFlow = initiatedFlow.requireAnnotation<InitiatedBy>().value.java
        val (version, classWithAnnotation) = initiatingFlow.flowVersionAndInitiatingClass
        require(classWithAnnotation == initiatingFlow) {
            "${InitiatedBy::class.java.name} must point to ${classWithAnnotation.name} and not ${initiatingFlow.name}"
        }
        val flowFactory = InitiatedFlowFactory.CorDapp(version, initiatedFlow.appName, ctor)
        val observable = internalRegisterFlowFactory(initiatingFlow, flowFactory, initiatedFlow, track)
        log.info("Registered ${initiatingFlow.name} to initiate ${initiatedFlow.name} (version $version)")
        return observable
    }

    @VisibleForTesting
    fun <F : FlowLogic<*>> internalRegisterFlowFactory(initiatingFlowClass: Class<out FlowLogic<*>>,
                                                       flowFactory: InitiatedFlowFactory<F>,
                                                       initiatedFlowClass: Class<F>,
                                                       track: Boolean): Observable<F> {
        val observable = if (track) {
            smm.changes.filter { it is StateMachineManager.Change.Add }.map { it.logic }.ofType(initiatedFlowClass)
        } else {
            Observable.empty()
        }
        flowFactories[initiatingFlowClass] = flowFactory
        return observable
    }

    /**
     * Installs a flow that's core to the Corda platform. Unlike CorDapp flows which are versioned individually using
     * [InitiatingFlow.version], core flows have the same version as the node's platform version. To cater for backwards
     * compatibility [flowFactory] provides a second parameter which is the platform version of the initiating party.
     * @suppress
     */
    @VisibleForTesting
    fun installCoreFlow(clientFlowClass: KClass<out FlowLogic<*>>, flowFactory: (FlowSession) -> FlowLogic<*>) {
        require(clientFlowClass.java.flowVersionAndInitiatingClass.first == 1) {
            "${InitiatingFlow::class.java.name}.version not applicable for core flows; their version is the node's platform version"
        }
        flowFactories[clientFlowClass.java] = InitiatedFlowFactory.Core(flowFactory)
        log.debug { "Installed core flow ${clientFlowClass.java.name}" }
    }


    private fun installCoreFlows() {
        installCoreFlow(FinalityFlow::class, ::FinalityHandler)
        installCoreFlow(NotaryChangeFlow::class, ::NotaryChangeHandler)
        installCoreFlow(ContractUpgradeFlow.Initiate::class, ::ContractUpgradeHandler)
        installCoreFlow(SwapIdentitiesFlow::class, ::SwapIdentitiesHandler)
    }

    /**
     * Builds node internal, advertised, and plugin services.
     * Returns a list of tokenizable services to be added to the serialisation context.
     */
    private fun makeServices(schemaService: SchemaService): MutableList<Any> {
        checkpointStorage = DBCheckpointStorage()
        val transactionStorage = makeTransactionStorage()
        val metrics = MetricRegistry()
        attachments = NodeAttachmentService(metrics)
        val cordappProvider = CordappProviderImpl(cordappLoader, attachments)
        _services = ServiceHubInternalImpl(schemaService, transactionStorage, StateLoaderImpl(transactionStorage), MonitoringService(metrics), cordappProvider)
        legalIdentity = obtainIdentity(notaryConfig = null)
        network = makeMessagingService(legalIdentity)
        info = makeInfo(legalIdentity)
        val networkMapCache = services.networkMapCache
        val tokenizableServices = mutableListOf(attachments, network, services.vaultService,
                services.keyManagementService, services.identityService, platformClock, services.schedulerService,
                services.auditService, services.monitoringService, networkMapCache, services.schemaService,
                services.transactionVerifierService, services.validatedTransactions, services.contractUpgradeService,
                services, cordappProvider, this)
        makeNetworkServices(network, networkMapCache, tokenizableServices)
        return tokenizableServices
    }

<<<<<<< HEAD
    private fun makeCordappLoader(): CordappLoader {
        val scanPackages = System.getProperty("net.corda.node.cordapp.scan.packages")
        return if (CordappLoader.testPackages.isNotEmpty()) {
            check(configuration.devMode) { "Package scanning can only occur in dev mode" }
            CordappLoader.createDefaultWithTestPackages(configuration.baseDirectory, CordappLoader.testPackages)
        } else if (scanPackages != null) {
            check(configuration.devMode) { "Package scanning can only occur in dev mode" }
            CordappLoader.createDefaultWithTestPackages(configuration.baseDirectory, scanPackages.split(","))
        } else {
            CordappLoader.createDefault(configuration.baseDirectory)
        }
    }

    protected open fun customSchemas() = cordappLoader.cordapps.flatMap { it.customSchemas }.toSet()
=======
>>>>>>> 4ee250a1
    protected open fun makeTransactionStorage(): WritableTransactionStorage = DBTransactionStorage()

    private fun makeVaultObservers() {
        VaultSoftLockManager(services.vaultService, smm)
        ScheduledActivityObserver(services)
        HibernateObserver(services.vaultService.rawUpdates, services.database.hibernateConfig)
    }

    private fun makeInfo(legalIdentity: PartyAndCertificate): NodeInfo {
        // TODO  We keep only notary identity as additional legalIdentity if we run it on a node . Multiple identities need more design thinking.
        myNotaryIdentity = getNotaryIdentity()
        val allIdentitiesList = mutableListOf(legalIdentity)
        myNotaryIdentity?.let { allIdentitiesList.add(it) }
        val addresses = myAddresses() // TODO There is no support for multiple IP addresses yet.
        return NodeInfo(addresses, allIdentitiesList, versionInfo.platformVersion, platformClock.instant().toEpochMilli())
    }

    /**
     * Obtain the node's notary identity if it's configured to be one. If part of a distributed notary then this will be
     * the distributed identity shared across all the nodes of the cluster.
     */
    protected fun getNotaryIdentity(): PartyAndCertificate? = configuration.notary?.let { obtainIdentity(it) }

    @VisibleForTesting
    protected open fun acceptableLiveFiberCountOnStop(): Int = 0

    private fun validateKeystore() {
        val containCorrectKeys = try {
            // This will throw IOException if key file not found or KeyStoreException if keystore password is incorrect.
            val sslKeystore = loadKeyStore(configuration.sslKeystore, configuration.keyStorePassword)
            val identitiesKeystore = loadKeyStore(configuration.nodeKeystore, configuration.keyStorePassword)
            sslKeystore.containsAlias(X509Utilities.CORDA_CLIENT_TLS) && identitiesKeystore.containsAlias(X509Utilities.CORDA_CLIENT_CA)
        } catch (e: KeyStoreException) {
            log.warn("Certificate key store found but key store password does not match configuration.")
            false
        } catch (e: IOException) {
            false
        }
        require(containCorrectKeys) {
            "Identity certificate not found. " +
                    "Please either copy your existing identity key and certificate from another node, " +
                    "or if you don't have one yet, fill out the config file and run corda.jar --initial-registration. " +
                    "Read more at: https://docs.corda.net/permissioning.html"
        }
    }

    // Specific class so that MockNode can catch it.
    class DatabaseConfigurationException(msg: String) : CordaException(msg)

    protected open fun <T> initialiseDatabasePersistence(schemaService: SchemaService, insideTransaction: () -> T): T {
        val props = configuration.dataSourceProperties
        if (props.isNotEmpty()) {
            this.database = configureDatabase(props, configuration.database, { _services.identityService }, schemaService)
            // Now log the vendor string as this will also cause a connection to be tested eagerly.
            database.transaction {
                log.info("Connected to ${database.dataSource.connection.metaData.databaseProductName} database.")
            }
            runOnStop += database::close
            return database.transaction {
                insideTransaction()
            }
        } else {
            throw DatabaseConfigurationException("There must be a database configured.")
        }
    }

    private fun makeNetworkServices(network: MessagingService, networkMapCache: NetworkMapCacheInternal, tokenizableServices: MutableList<Any>) {
        inNodeNetworkMapService = if (configuration.networkMapService == null) makeNetworkMapService(network, networkMapCache) else NullNetworkMapService
        configuration.notary?.let {
            val notaryService = makeCoreNotaryService(it)
            tokenizableServices.add(notaryService)
            runOnStop += notaryService::stop
            installCoreFlow(NotaryFlow.Client::class, notaryService::createServiceFlow)
            log.info("Running core notary: ${notaryService.javaClass.name}")
            notaryService.start()
        }
    }

    private fun registerWithNetworkMapIfConfigured(): CordaFuture<Unit> {
        services.networkMapCache.addNode(info)
        // In the unit test environment, we may sometimes run without any network map service
        return if (networkMapAddress == null && inNodeNetworkMapService == NullNetworkMapService) {
            services.networkMapCache.runWithoutMapService()
            noNetworkMapConfigured()  // TODO This method isn't needed as runWithoutMapService sets the Future in the cache
        } else {
            val netMapRegistration = registerWithNetworkMap()
            // We may want to start node immediately with database data and not wait for network map registration (but send it either way).
            // So we are ready to go.
            if (services.networkMapCache.loadDBSuccess) {
                log.info("Node successfully loaded network map data from the database.")
                doneFuture(Unit)
            } else {
                netMapRegistration
            }
        }
    }

    /**
     * Register this node with the network map cache, and load network map from a remote service (and register for
     * updates) if one has been supplied.
     */
    protected open fun registerWithNetworkMap(): CordaFuture<Unit> {
        val address: SingleMessageRecipient = networkMapAddress ?:
                network.getAddressOfParty(PartyInfo.SingleNode(services.myInfo.legalIdentitiesAndCerts.first().party, info.addresses)) as SingleMessageRecipient
        // Register for updates, even if we're the one running the network map.
        return sendNetworkMapRegistration(address).flatMap { (error) ->
            check(error == null) { "Unable to register with the network map service: $error" }
            // The future returned addMapService will complete on the same executor as sendNetworkMapRegistration, namely the one used by net
            services.networkMapCache.addMapService(network, address, true, null)
        }
    }

    private fun sendNetworkMapRegistration(networkMapAddress: SingleMessageRecipient): CordaFuture<RegistrationResponse> {
        // Register this node against the network
        val instant = platformClock.instant()
        val expires = instant + NetworkMapService.DEFAULT_EXPIRATION_PERIOD
        val reg = NodeRegistration(info, info.serial, ADD, expires)
        val request = RegistrationRequest(reg.toWire(services.keyManagementService, info.legalIdentitiesAndCerts.first().owningKey), network.myAddress)
        return network.sendRequest(NetworkMapService.REGISTER_TOPIC, request, networkMapAddress)
    }

    /** Return list of node's addresses. It's overridden in MockNetwork as we don't have real addresses for MockNodes. */
    protected abstract fun myAddresses(): List<NetworkHostAndPort>

    /** This is overriden by the mock node implementation to enable operation without any network map service */
    protected open fun noNetworkMapConfigured(): CordaFuture<Unit> {
        if (services.networkMapCache.loadDBSuccess) {
            return doneFuture(Unit)
        } else {
            // TODO: There should be a consistent approach to configuration error exceptions.
            throw IllegalStateException("Configuration error: this node isn't being asked to act as the network map, nor " +
                    "has any other map node been configured.")
        }
    }

    protected open fun makeKeyManagementService(identityService: IdentityService): KeyManagementService {
        return PersistentKeyManagementService(identityService, partyKeys)
    }

    abstract protected fun makeNetworkMapService(network: MessagingService, networkMapCache: NetworkMapCacheInternal): NetworkMapService

    private fun makeCoreNotaryService(notaryConfig: NotaryConfig): NotaryService {
        val notaryKey = myNotaryIdentity?.owningKey ?: throw IllegalArgumentException("No notary identity initialized when creating a notary service")
        return if (notaryConfig.validating) {
            if (notaryConfig.raft != null) {
                RaftValidatingNotaryService(services, notaryKey, notaryConfig.raft)
            } else if (notaryConfig.bftSMaRt != null) {
                throw IllegalArgumentException("Validating BFTSMaRt notary not supported")
            } else {
                ValidatingNotaryService(services, notaryKey)
            }
        } else {
            if (notaryConfig.raft != null) {
                RaftNonValidatingNotaryService(services, notaryKey, notaryConfig.raft)
            } else if (notaryConfig.bftSMaRt != null) {
                val cluster = makeBFTCluster(notaryKey, notaryConfig.bftSMaRt)
                BFTNonValidatingNotaryService(services, notaryKey, notaryConfig.bftSMaRt, cluster)
            } else {
                SimpleNotaryService(services, notaryKey)
            }
        }
    }

    protected open fun makeBFTCluster(notaryKey: PublicKey, bftSMaRtConfig: BFTSMaRtConfiguration): BFTSMaRt.Cluster {
        return object : BFTSMaRt.Cluster {
            override fun waitUntilAllReplicasHaveInitialized() {
                log.warn("A BFT replica may still be initializing, in which case the upcoming consensus change may cause it to spin.")
            }
        }
    }

    protected open fun makeIdentityService(trustRoot: X509Certificate,
                                           clientCa: CertificateAndKeyPair?,
                                           legalIdentity: PartyAndCertificate): IdentityService {
        val caCertificates: Array<X509Certificate> = listOf(legalIdentity.certificate, clientCa?.certificate?.cert)
                .filterNotNull()
                .toTypedArray()
        val service = PersistentIdentityService(info.legalIdentitiesAndCerts, trustRoot = trustRoot, caCertificates = *caCertificates)
        services.networkMapCache.allNodes.forEach { it.legalIdentitiesAndCerts.forEach { service.verifyAndRegisterIdentity(it) } }
        services.networkMapCache.changed.subscribe { mapChange ->
            // TODO how should we handle network map removal
            if (mapChange is MapChange.Added) {
                mapChange.node.legalIdentitiesAndCerts.forEach {
                    service.verifyAndRegisterIdentity(it)
                }
            }
        }
        return service
    }

    protected abstract fun makeTransactionVerifierService(): TransactionVerifierService

    open fun stop() {
        // TODO: We need a good way of handling "nice to have" shutdown events, especially those that deal with the
        // network, including unsubscribing from updates from remote services. Possibly some sort of parameter to stop()
        // to indicate "Please shut down gracefully" vs "Shut down now".
        // Meanwhile, we let the remote service send us updates until the acknowledgment buffer overflows and it
        // unsubscribes us forcibly, rather than blocking the shutdown process.

        // Run shutdown hooks in opposite order to starting
        for (toRun in runOnStop.reversed()) {
            toRun()
        }
        runOnStop.clear()
    }

    protected abstract fun makeMessagingService(legalIdentity: PartyAndCertificate): MessagingService

    protected abstract fun startMessagingService(rpcOps: RPCOps)

    private fun obtainIdentity(notaryConfig: NotaryConfig?): PartyAndCertificate {
        val keyStore = KeyStoreWrapper(configuration.nodeKeystore, configuration.keyStorePassword)

        val (id, singleName) = if (notaryConfig == null) {
            // Node's main identity
            Pair("identity", myLegalName)
        } else {
            val notaryId = notaryConfig.run { NotaryService.constructId(validating, raft != null, bftSMaRt != null) }
            if (notaryConfig.bftSMaRt == null && notaryConfig.raft == null) {
                // Node's notary identity
                Pair(notaryId, myLegalName.copy(commonName = notaryId))
            } else {
                // The node is part of a distributed notary whose identity must already be generated beforehand
                Pair(notaryId, null)
            }
        }

        // TODO: Integrate with Key management service?
        val privateKeyAlias = "$id-private-key"

        if (!keyStore.containsAlias(privateKeyAlias)) {
            singleName ?: throw IllegalArgumentException(
                    "Unable to find in the key store the identity of the distributed notary ($id) the node is part of")
            // TODO: Remove use of [ServiceIdentityGenerator.generateToDisk].
            log.info("$privateKeyAlias not found in key store ${configuration.nodeKeystore}, generating fresh key!")
            keyStore.signAndSaveNewKeyPair(singleName, privateKeyAlias, generateKeyPair())
        }

        val (x509Cert, keys) = keyStore.certificateAndKeyPair(privateKeyAlias)

        // TODO: Use configuration to indicate composite key should be used instead of public key for the identity.
        val compositeKeyAlias = "$id-composite-key"
        val certificates = if (keyStore.containsAlias(compositeKeyAlias)) {
            // Use composite key instead if it exists
            val certificate = keyStore.getCertificate(compositeKeyAlias)
            // We have to create the certificate chain for the composite key manually, this is because we don't have a keystore
            // provider that understand compositeKey-privateKey combo. The cert chain is created using the composite key certificate +
            // the tail of the private key certificates, as they are both signed by the same certificate chain.
            listOf(certificate) + keyStore.getCertificateChain(privateKeyAlias).drop(1)
        } else {
            keyStore.getCertificateChain(privateKeyAlias).let {
                check(it[0].toX509CertHolder() == x509Cert) { "Certificates from key store do not line up!" }
                it.asList()
            }
        }

        val nodeCert = certificates[0] as? X509Certificate ?: throw ConfigurationException("Node certificate must be an X.509 certificate")
        val subject = CordaX500Name.build(nodeCert.subjectX500Principal)
        // TODO Include the name of the distributed notary, which the node is part of, in the notary config so that we
        // can cross-check the identity we get from the key store
        if (singleName != null && subject != singleName) {
            throw ConfigurationException("The name '$singleName' for $id doesn't match what's in the key store: $subject")
        }

        partyKeys += keys
        return PartyAndCertificate(CertificateFactory.getInstance("X509").generateCertPath(certificates))
    }

    protected open fun generateKeyPair() = cryptoGenerateKeyPair()

    private inner class ServiceHubInternalImpl(
            override val schemaService: SchemaService,
            override val validatedTransactions: WritableTransactionStorage,
            private val stateLoader: StateLoader,
            override val monitoringService: MonitoringService,
            override val cordappProvider: CordappProviderInternal
    ) : SingletonSerializeAsToken(), ServiceHubInternal, StateLoader by stateLoader {
        override val rpcFlows = ArrayList<Class<out FlowLogic<*>>>()
        override val stateMachineRecordedTransactionMapping = DBTransactionMappingStorage()
        override val auditService = DummyAuditService()
        override val transactionVerifierService by lazy { makeTransactionVerifierService() }
        override val networkMapCache by lazy { PersistentNetworkMapCache(this) }
        override val vaultService by lazy { NodeVaultService(platformClock, keyManagementService, stateLoader, this@AbstractNode.database.hibernateConfig) }
        override val contractUpgradeService by lazy { ContractUpgradeServiceImpl() }

        // Place the long term identity key in the KMS. Eventually, this is likely going to be separated again because
        // the KMS is meant for derived temporary keys used in transactions, and we're not supposed to sign things with
        // the identity key. But the infrastructure to make that easy isn't here yet.
        override val keyManagementService by lazy { makeKeyManagementService(identityService) }
        override val schedulerService by lazy { NodeSchedulerService(this, unfinishedSchedules = busyNodeLatch, serverThread = serverThread) }
        override val identityService by lazy {
            val trustStore = KeyStoreWrapper(configuration.trustStoreFile, configuration.trustStorePassword)
            val caKeyStore = KeyStoreWrapper(configuration.nodeKeystore, configuration.keyStorePassword)
            makeIdentityService(
                    trustStore.getX509Certificate(X509Utilities.CORDA_ROOT_CA),
                    caKeyStore.certificateAndKeyPair(X509Utilities.CORDA_CLIENT_CA),
                    legalIdentity)
        }
        override val attachments: AttachmentStorage get() = this@AbstractNode.attachments
        override val networkService: MessagingService get() = network
        override val clock: Clock get() = platformClock
        override val myInfo: NodeInfo get() = info
        override val database: CordaPersistence get() = this@AbstractNode.database
        override val configuration: NodeConfiguration get() = this@AbstractNode.configuration
        override fun <T : SerializeAsToken> cordaService(type: Class<T>): T {
            require(type.isAnnotationPresent(CordaService::class.java)) { "${type.name} is not a Corda service" }
            return cordappServices.getInstance(type) ?: throw IllegalArgumentException("Corda service ${type.name} does not exist")
        }

        override fun <T> startFlow(logic: FlowLogic<T>, flowInitiator: FlowInitiator, ourIdentity: Party?): FlowStateMachineImpl<T> {
            return serverThread.fetchFrom { smm.add(logic, flowInitiator, ourIdentity) }
        }

        override fun getFlowFactory(initiatingFlowClass: Class<out FlowLogic<*>>): InitiatedFlowFactory<*>? {
            return flowFactories[initiatingFlowClass]
        }

        override fun recordTransactions(notifyVault: Boolean, txs: Iterable<SignedTransaction>) {
            database.transaction {
                super.recordTransactions(notifyVault, txs)
            }
        }

        override fun jdbcSession(): Connection = database.createSession()
    }
}<|MERGE_RESOLUTION|>--- conflicted
+++ resolved
@@ -150,11 +150,6 @@
     protected lateinit var network: MessagingService
     protected val runOnStop = ArrayList<() -> Any?>()
     protected lateinit var database: CordaPersistence
-<<<<<<< HEAD
-    protected val cordappLoader = makeCordappLoader()
-=======
-    lateinit var cordappProvider: CordappProviderImpl
->>>>>>> 4ee250a1
     protected val _nodeReadyFuture = openFuture<Unit>()
     /** Completes once the node has successfully registered with the network map service
      * or has loaded network map data from local database */
@@ -474,23 +469,7 @@
         return tokenizableServices
     }
 
-<<<<<<< HEAD
-    private fun makeCordappLoader(): CordappLoader {
-        val scanPackages = System.getProperty("net.corda.node.cordapp.scan.packages")
-        return if (CordappLoader.testPackages.isNotEmpty()) {
-            check(configuration.devMode) { "Package scanning can only occur in dev mode" }
-            CordappLoader.createDefaultWithTestPackages(configuration.baseDirectory, CordappLoader.testPackages)
-        } else if (scanPackages != null) {
-            check(configuration.devMode) { "Package scanning can only occur in dev mode" }
-            CordappLoader.createDefaultWithTestPackages(configuration.baseDirectory, scanPackages.split(","))
-        } else {
-            CordappLoader.createDefault(configuration.baseDirectory)
-        }
-    }
-
     protected open fun customSchemas() = cordappLoader.cordapps.flatMap { it.customSchemas }.toSet()
-=======
->>>>>>> 4ee250a1
     protected open fun makeTransactionStorage(): WritableTransactionStorage = DBTransactionStorage()
 
     private fun makeVaultObservers() {

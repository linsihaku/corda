package net.corda.node.internal

import com.codahale.metrics.MetricRegistry
import com.google.common.collect.MutableClassToInstanceMap
import com.google.common.util.concurrent.MoreExecutors
import net.corda.confidential.SwapIdentitiesFlow
import net.corda.confidential.SwapIdentitiesHandler
import net.corda.core.CordaException
import net.corda.core.concurrent.CordaFuture
import net.corda.core.flows.*
import net.corda.core.identity.CordaX500Name
import net.corda.core.identity.Party
import net.corda.core.identity.PartyAndCertificate
import net.corda.core.internal.VisibleForTesting
import net.corda.core.internal.cert
import net.corda.core.internal.concurrent.doneFuture
import net.corda.core.internal.concurrent.flatMap
import net.corda.core.internal.concurrent.openFuture
import net.corda.core.internal.toX509CertHolder
import net.corda.core.internal.uncheckedCast
import net.corda.core.messaging.*
import net.corda.core.node.AppServiceHub
import net.corda.core.node.NodeInfo
import net.corda.core.node.ServiceHub
import net.corda.core.node.StateLoader
import net.corda.core.node.services.*
import net.corda.core.node.services.NetworkMapCache.MapChange
import net.corda.core.serialization.SerializationWhitelist
import net.corda.core.serialization.SerializeAsToken
import net.corda.core.serialization.SingletonSerializeAsToken
import net.corda.core.transactions.SignedTransaction
import net.corda.core.utilities.NetworkHostAndPort
import net.corda.core.utilities.debug
import net.corda.node.VersionInfo
import net.corda.node.internal.classloading.requireAnnotation
import net.corda.node.internal.cordapp.CordappLoader
import net.corda.node.internal.cordapp.CordappProviderImpl
import net.corda.node.internal.cordapp.CordappProviderInternal
import net.corda.node.services.ContractUpgradeHandler
import net.corda.node.services.FinalityHandler
import net.corda.node.services.NotaryChangeHandler
import net.corda.node.services.api.*
import net.corda.node.services.config.BFTSMaRtConfiguration
import net.corda.node.services.config.NodeConfiguration
import net.corda.node.services.config.NotaryConfig
import net.corda.node.services.config.configureWithDevSSLCertificate
import net.corda.node.services.events.NodeSchedulerService
import net.corda.node.services.events.ScheduledActivityObserver
import net.corda.node.services.identity.PersistentIdentityService
import net.corda.node.services.keys.PersistentKeyManagementService
import net.corda.node.services.messaging.MessagingService
import net.corda.node.services.messaging.sendRequest
import net.corda.node.services.network.*
import net.corda.node.services.network.NetworkMapService.RegistrationRequest
import net.corda.node.services.network.NetworkMapService.RegistrationResponse
import net.corda.node.services.persistence.DBCheckpointStorage
import net.corda.node.services.persistence.DBTransactionMappingStorage
import net.corda.node.services.persistence.DBTransactionStorage
import net.corda.node.services.persistence.NodeAttachmentService
import net.corda.node.services.schema.HibernateObserver
import net.corda.node.services.schema.NodeSchemaService
import net.corda.node.services.statemachine.*
import net.corda.node.services.transactions.*
import net.corda.node.services.upgrade.ContractUpgradeServiceImpl
import net.corda.node.services.vault.NodeVaultService
import net.corda.node.services.vault.VaultSoftLockManager
import net.corda.node.utilities.*
import net.corda.node.utilities.AddOrRemove.ADD
import org.apache.activemq.artemis.utils.ReusableLatch
import org.slf4j.Logger
import rx.Observable
import java.io.IOException
import java.lang.reflect.InvocationTargetException
import java.security.KeyPair
import java.security.KeyStoreException
import java.security.PublicKey
import java.security.cert.CertificateFactory
import java.security.cert.X509Certificate
import java.sql.Connection
import java.time.Clock
import java.util.concurrent.ConcurrentHashMap
import java.util.concurrent.ExecutorService
import java.util.concurrent.TimeUnit.SECONDS
import kotlin.collections.set
import kotlin.reflect.KClass
import net.corda.core.crypto.generateKeyPair as cryptoGenerateKeyPair

/**
 * A base node implementation that can be customised either for production (with real implementations that do real
 * I/O), or a mock implementation suitable for unit test environments.
 *
 * Marked as SingletonSerializeAsToken to prevent the invisible reference to AbstractNode in the ServiceHub accidentally
 * sweeping up the Node into the Kryo checkpoint serialization via any flows holding a reference to ServiceHub.
 */
// TODO: Where this node is the initial network map service, currently no networkMapService is provided.
// In theory the NodeInfo for the node should be passed in, instead, however currently this is constructed by the
// AbstractNode. It should be possible to generate the NodeInfo outside of AbstractNode, so it can be passed in.
abstract class AbstractNode(config: NodeConfiguration,
                            val platformClock: Clock,
                            protected val versionInfo: VersionInfo,
                            protected val cordappLoader: CordappLoader,
                            @VisibleForTesting val busyNodeLatch: ReusableLatch = ReusableLatch()) : SingletonSerializeAsToken() {
    open val configuration = config.apply {
        require(minimumPlatformVersion <= versionInfo.platformVersion) {
            "minimumPlatformVersion cannot be greater than the node's own version"
        }
    }

    private class StartedNodeImpl<out N : AbstractNode>(
            override val internals: N,
            override val services: ServiceHubInternalImpl,
            override val info: NodeInfo,
            override val checkpointStorage: CheckpointStorage,
            override val smm: StateMachineManager,
            override val attachments: NodeAttachmentService,
            override val inNodeNetworkMapService: NetworkMapService,
            override val network: MessagingService,
            override val database: CordaPersistence,
            override val rpcOps: CordaRPCOps) : StartedNode<N>

    // TODO: Persist this, as well as whether the node is registered.
    /**
     * Sequence number of changes sent to the network map service, when registering/de-registering this node.
     */
    var networkMapSeq: Long = 1

    protected abstract val log: Logger
    protected abstract val networkMapAddress: SingleMessageRecipient?

    // We will run as much stuff in this single thread as possible to keep the risk of thread safety bugs low during the
    // low-performance prototyping period.
    protected abstract val serverThread: AffinityExecutor

    private val cordappServices = MutableClassToInstanceMap.create<SerializeAsToken>()
    private val flowFactories = ConcurrentHashMap<Class<out FlowLogic<*>>, InitiatedFlowFactory<*>>()
    protected val partyKeys = mutableSetOf<KeyPair>()

    protected val services: ServiceHubInternal get() = _services
    private lateinit var _services: ServiceHubInternalImpl
    protected lateinit var legalIdentity: PartyAndCertificate
    protected lateinit var info: NodeInfo
    protected var myNotaryIdentity: PartyAndCertificate? = null
    protected lateinit var checkpointStorage: CheckpointStorage
    protected lateinit var smm: StateMachineManager
    protected lateinit var attachments: NodeAttachmentService
    protected lateinit var inNodeNetworkMapService: NetworkMapService
    protected lateinit var network: MessagingService
    protected val runOnStop = ArrayList<() -> Any?>()
    protected lateinit var database: CordaPersistence
    protected val _nodeReadyFuture = openFuture<Unit>()
    /** Completes once the node has successfully registered with the network map service
     * or has loaded network map data from local database */
    val nodeReadyFuture: CordaFuture<Unit>
        get() = _nodeReadyFuture
    /** A [CordaX500Name] with null common name. */
    protected val myLegalName: CordaX500Name by lazy {
        val cert = loadKeyStore(configuration.nodeKeystore, configuration.keyStorePassword).getX509Certificate(X509Utilities.CORDA_CLIENT_CA)
        CordaX500Name.build(cert.subjectX500Principal).copy(commonName = null)
    }

    open val serializationWhitelists: List<SerializationWhitelist> by lazy {
        cordappLoader.cordapps.flatMap { it.serializationWhitelists }
    }

    /** Set to non-null once [start] has been successfully called. */
    open val started get() = _started
    @Volatile private var _started: StartedNode<AbstractNode>? = null

    /** The implementation of the [CordaRPCOps] interface used by this node. */
    open fun makeRPCOps(): CordaRPCOps {
        return CordaRPCOpsImpl(services, smm, database)
    }

    private fun saveOwnNodeInfo() {
        NodeInfoWatcher.saveToFile(configuration.baseDirectory, info, services.keyManagementService)
    }

    private fun initCertificate() {
        if (configuration.devMode) {
            log.warn("Corda node is running in dev mode.")
            configuration.configureWithDevSSLCertificate()
        }
        validateKeystore()
    }

    private fun makeSchemaService() = NodeSchemaService(cordappLoader)
    open fun generateNodeInfo() {
        check(started == null) { "Node has already been started" }
        initCertificate()
        log.info("Generating nodeInfo ...")
        val schemaService = makeSchemaService()
        initialiseDatabasePersistence(schemaService) {
            makeServices(schemaService)
            saveOwnNodeInfo()
        }
    }

    open fun start(): StartedNode<AbstractNode> {
        check(started == null) { "Node has already been started" }
        initCertificate()
        log.info("Node starting up ...")
        val schemaService = makeSchemaService()
        // Do all of this in a database transaction so anything that might need a connection has one.
        val startedImpl = initialiseDatabasePersistence(schemaService) {
            val tokenizableServices = makeServices(schemaService)
            saveOwnNodeInfo()
            smm = StateMachineManager(services,
                    checkpointStorage,
                    serverThread,
                    database,
                    busyNodeLatch,
                    cordappLoader.appClassLoader)

            smm.tokenizableServices.addAll(tokenizableServices)

            if (serverThread is ExecutorService) {
                runOnStop += {
                    // We wait here, even though any in-flight messages should have been drained away because the
                    // server thread can potentially have other non-messaging tasks scheduled onto it. The timeout value is
                    // arbitrary and might be inappropriate.
                    MoreExecutors.shutdownAndAwaitTermination(serverThread as ExecutorService, 50, SECONDS)
                }
            }

            makeVaultObservers()

            val rpcOps = makeRPCOps()
            startMessagingService(rpcOps)
            installCoreFlows()

            installCordaServices()
            registerCordappFlows()
            _services.rpcFlows += cordappLoader.cordapps.flatMap { it.rpcFlows }
            FlowLogicRefFactoryImpl.classloader = cordappLoader.appClassLoader

            runOnStop += network::stop
            StartedNodeImpl(this, _services, info, checkpointStorage, smm, attachments, inNodeNetworkMapService, network, database, rpcOps)
        }
        // If we successfully  loaded network data from database, we set this future to Unit.
        _nodeReadyFuture.captureLater(registerWithNetworkMapIfConfigured())
        return startedImpl.apply {
            database.transaction {
                smm.start()
                // Shut down the SMM so no Fibers are scheduled.
                runOnStop += { smm.stop(acceptableLiveFiberCountOnStop()) }
                services.schedulerService.start()
            }
            _started = this
        }
    }

    private class ServiceInstantiationException(cause: Throwable?) : CordaException("Service Instantiation Error", cause)

    private fun installCordaServices() {
<<<<<<< HEAD
        cordappLoader.cordapps.flatMap { it.services }.forEach {
=======
        val loadedServices = cordappProvider.cordapps.flatMap { it.services }
        filterServicesToInstall(loadedServices).forEach {
>>>>>>> 635ad9ac
            try {
                installCordaService(it)
            } catch (e: NoSuchMethodException) {
                log.error("${it.name}, as a Corda service, must have a constructor with a single parameter of type " +
                        ServiceHub::class.java.name)
            } catch (e: ServiceInstantiationException) {
                log.error("Corda service ${it.name} failed to instantiate", e.cause)
            } catch (e: Exception) {
                log.error("Unable to install Corda service ${it.name}", e)
            }
        }
    }

    private fun filterServicesToInstall(loadedServices: List<Class<out SerializeAsToken>>): List<Class<out SerializeAsToken>> {
        val customNotaryServiceList = loadedServices.filter { isNotaryService(it) }
        if (customNotaryServiceList.isNotEmpty()) {
            if (configuration.notary?.custom == true) {
                require(customNotaryServiceList.size == 1) {
                    "Attempting to install more than one notary service: ${customNotaryServiceList.joinToString()}"
                }
            }
            else return loadedServices - customNotaryServiceList
        }
        return loadedServices
    }

    /**
     * If the [serviceClass] is a notary service, it will only be enable if the "custom" flag is set in
     * the notary configuration.
     */
    private fun isNotaryService(serviceClass: Class<*>) = NotaryService::class.java.isAssignableFrom(serviceClass)

    /**
     * This customizes the ServiceHub for each CordaService that is initiating flows
     */
    private class AppServiceHubImpl<T : SerializeAsToken>(val serviceHub: ServiceHubInternal) : AppServiceHub, ServiceHub by serviceHub {
        lateinit var serviceInstance: T
        override fun <T> startTrackedFlow(flow: FlowLogic<T>): FlowProgressHandle<T> {
            val stateMachine = startFlowChecked(flow)
            return FlowProgressHandleImpl(
                    id = stateMachine.id,
                    returnValue = stateMachine.resultFuture,
                    progress = stateMachine.logic.track()?.updates ?: Observable.empty()
            )
        }

        override fun <T> startFlow(flow: FlowLogic<T>): FlowHandle<T> {
            val stateMachine = startFlowChecked(flow)
            return FlowHandleImpl(id = stateMachine.id, returnValue = stateMachine.resultFuture)
        }

        private fun <T> startFlowChecked(flow: FlowLogic<T>): FlowStateMachineImpl<T> {
            val logicType = flow.javaClass
            require(logicType.isAnnotationPresent(StartableByService::class.java)) { "${logicType.name} was not designed for starting by a CordaService" }
            val currentUser = FlowInitiator.Service(serviceInstance.javaClass.name)
            return serviceHub.startFlow(flow, currentUser)
        }

        override fun equals(other: Any?): Boolean {
            if (this === other) return true
            if (other !is AppServiceHubImpl<*>) return false

            if (serviceHub != other.serviceHub) return false
            if (serviceInstance != other.serviceInstance) return false

            return true
        }

        override fun hashCode(): Int {
            var result = serviceHub.hashCode()
            result = 31 * result + serviceInstance.hashCode()
            return result
        }
    }

    /**
     * Use this method to install your Corda services in your tests. This is automatically done by the node when it
     * starts up for all classes it finds which are annotated with [CordaService].
     */
    fun <T : SerializeAsToken> installCordaService(serviceClass: Class<T>): T {
        serviceClass.requireAnnotation<CordaService>()
        val service = try {
            val serviceContext = AppServiceHubImpl<T>(services)
            if (isNotaryService(serviceClass)) {
                check(myNotaryIdentity != null) { "Trying to install a notary service but no notary identity specified" }
                val constructor = serviceClass.getDeclaredConstructor(AppServiceHub::class.java, PublicKey::class.java).apply { isAccessible = true }
                serviceContext.serviceInstance = constructor.newInstance(serviceContext, myNotaryIdentity!!.owningKey)
                serviceContext.serviceInstance
            } else {
                try {
                    val extendedServiceConstructor = serviceClass.getDeclaredConstructor(AppServiceHub::class.java).apply { isAccessible = true }
                    serviceContext.serviceInstance = extendedServiceConstructor.newInstance(serviceContext)
                    serviceContext.serviceInstance
                } catch (ex: NoSuchMethodException) {
                    val constructor = serviceClass.getDeclaredConstructor(ServiceHub::class.java).apply { isAccessible = true }
                    log.warn("${serviceClass.name} is using legacy CordaService constructor with ServiceHub parameter. Upgrade to an AppServiceHub parameter to enable updated API features.")
                    constructor.newInstance(services)
                }
            }
        } catch (e: InvocationTargetException) {
            throw ServiceInstantiationException(e.cause)
        }
        cordappServices.putInstance(serviceClass, service)
        smm.tokenizableServices += service

        if (service is NotaryService) handleCustomNotaryService(service)

        log.info("Installed ${serviceClass.name} Corda service")
        return service
    }

    private fun handleCustomNotaryService(service: NotaryService) {
        runOnStop += service::stop
        service.start()
        installCoreFlow(NotaryFlow.Client::class, service::createServiceFlow)
    }

    private fun registerCordappFlows() {
        cordappLoader.cordapps.flatMap { it.initiatedFlows }
                .forEach {
                    try {
                        registerInitiatedFlowInternal(it, track = false)
                    } catch (e: NoSuchMethodException) {
                        log.error("${it.name}, as an initiated flow, must have a constructor with a single parameter " +
                                "of type ${Party::class.java.name}")
                    } catch (e: Exception) {
                        log.error("Unable to register initiated flow ${it.name}", e)
                    }
                }
    }

    /**
     * Use this method to register your initiated flows in your tests. This is automatically done by the node when it
     * starts up for all [FlowLogic] classes it finds which are annotated with [InitiatedBy].
     * @return An [Observable] of the initiated flows started by counter-parties.
     */
    fun <T : FlowLogic<*>> registerInitiatedFlow(initiatedFlowClass: Class<T>): Observable<T> {
        return registerInitiatedFlowInternal(initiatedFlowClass, track = true)
    }

    // TODO remove once not needed
    private fun deprecatedFlowConstructorMessage(flowClass: Class<*>): String {
        return "Installing flow factory for $flowClass accepting a ${Party::class.java.simpleName}, which is deprecated. " +
                "It should accept a ${FlowSession::class.java.simpleName} instead"
    }

    private fun <F : FlowLogic<*>> registerInitiatedFlowInternal(initiatedFlow: Class<F>, track: Boolean): Observable<F> {
        val constructors = initiatedFlow.declaredConstructors.associateBy { it.parameterTypes.toList() }
        val flowSessionCtor = constructors[listOf(FlowSession::class.java)]?.apply { isAccessible = true }
        val ctor: (FlowSession) -> F = if (flowSessionCtor == null) {
            // Try to fallback to a Party constructor
            val partyCtor = constructors[listOf(Party::class.java)]?.apply { isAccessible = true }
            if (partyCtor == null) {
                throw IllegalArgumentException("$initiatedFlow must have a constructor accepting a ${FlowSession::class.java.name}")
            } else {
                log.warn(deprecatedFlowConstructorMessage(initiatedFlow))
            }
            { flowSession: FlowSession -> uncheckedCast(partyCtor.newInstance(flowSession.counterparty)) }
        } else {
            { flowSession: FlowSession -> uncheckedCast(flowSessionCtor.newInstance(flowSession)) }
        }
        val initiatingFlow = initiatedFlow.requireAnnotation<InitiatedBy>().value.java
        val (version, classWithAnnotation) = initiatingFlow.flowVersionAndInitiatingClass
        require(classWithAnnotation == initiatingFlow) {
            "${InitiatedBy::class.java.name} must point to ${classWithAnnotation.name} and not ${initiatingFlow.name}"
        }
        val flowFactory = InitiatedFlowFactory.CorDapp(version, initiatedFlow.appName, ctor)
        val observable = internalRegisterFlowFactory(initiatingFlow, flowFactory, initiatedFlow, track)
        log.info("Registered ${initiatingFlow.name} to initiate ${initiatedFlow.name} (version $version)")
        return observable
    }

    @VisibleForTesting
    fun <F : FlowLogic<*>> internalRegisterFlowFactory(initiatingFlowClass: Class<out FlowLogic<*>>,
                                                       flowFactory: InitiatedFlowFactory<F>,
                                                       initiatedFlowClass: Class<F>,
                                                       track: Boolean): Observable<F> {
        val observable = if (track) {
            smm.changes.filter { it is StateMachineManager.Change.Add }.map { it.logic }.ofType(initiatedFlowClass)
        } else {
            Observable.empty()
        }
        flowFactories[initiatingFlowClass] = flowFactory
        return observable
    }

    /**
     * Installs a flow that's core to the Corda platform. Unlike CorDapp flows which are versioned individually using
     * [InitiatingFlow.version], core flows have the same version as the node's platform version. To cater for backwards
     * compatibility [flowFactory] provides a second parameter which is the platform version of the initiating party.
     * @suppress
     */
    @VisibleForTesting
    fun installCoreFlow(clientFlowClass: KClass<out FlowLogic<*>>, flowFactory: (FlowSession) -> FlowLogic<*>) {
        require(clientFlowClass.java.flowVersionAndInitiatingClass.first == 1) {
            "${InitiatingFlow::class.java.name}.version not applicable for core flows; their version is the node's platform version"
        }
        flowFactories[clientFlowClass.java] = InitiatedFlowFactory.Core(flowFactory)
        log.debug { "Installed core flow ${clientFlowClass.java.name}" }
    }


    private fun installCoreFlows() {
        installCoreFlow(FinalityFlow::class, ::FinalityHandler)
        installCoreFlow(NotaryChangeFlow::class, ::NotaryChangeHandler)
        installCoreFlow(ContractUpgradeFlow.Initiate::class, ::ContractUpgradeHandler)
        installCoreFlow(SwapIdentitiesFlow::class, ::SwapIdentitiesHandler)
    }

    /**
     * Builds node internal, advertised, and plugin services.
     * Returns a list of tokenizable services to be added to the serialisation context.
     */
    private fun makeServices(schemaService: SchemaService): MutableList<Any> {
        checkpointStorage = DBCheckpointStorage()
        val transactionStorage = makeTransactionStorage()
        val metrics = MetricRegistry()
        attachments = NodeAttachmentService(metrics)
        val cordappProvider = CordappProviderImpl(cordappLoader, attachments)
        _services = ServiceHubInternalImpl(schemaService, transactionStorage, StateLoaderImpl(transactionStorage), MonitoringService(metrics), cordappProvider)
        legalIdentity = obtainIdentity(notaryConfig = null)
        network = makeMessagingService(legalIdentity)
        info = makeInfo(legalIdentity)
        val networkMapCache = services.networkMapCache
        val tokenizableServices = mutableListOf(attachments, network, services.vaultService,
                services.keyManagementService, services.identityService, platformClock, services.schedulerService,
                services.auditService, services.monitoringService, networkMapCache, services.schemaService,
                services.transactionVerifierService, services.validatedTransactions, services.contractUpgradeService,
                services, cordappProvider, this)
        makeNetworkServices(network, networkMapCache, tokenizableServices)
        return tokenizableServices
    }

    protected open fun makeTransactionStorage(): WritableTransactionStorage = DBTransactionStorage()

    private fun makeVaultObservers() {
        VaultSoftLockManager(services.vaultService, smm)
        ScheduledActivityObserver(services)
        HibernateObserver(services.vaultService.rawUpdates, services.database.hibernateConfig)
    }

    private fun makeInfo(legalIdentity: PartyAndCertificate): NodeInfo {
        // TODO  We keep only notary identity as additional legalIdentity if we run it on a node . Multiple identities need more design thinking.
        myNotaryIdentity = getNotaryIdentity()
        val allIdentitiesList = mutableListOf(legalIdentity)
        myNotaryIdentity?.let { allIdentitiesList.add(it) }
        val addresses = myAddresses() // TODO There is no support for multiple IP addresses yet.
        return NodeInfo(addresses, allIdentitiesList, versionInfo.platformVersion, platformClock.instant().toEpochMilli())
    }

    /**
     * Obtain the node's notary identity if it's configured to be one. If part of a distributed notary then this will be
     * the distributed identity shared across all the nodes of the cluster.
     */
    protected fun getNotaryIdentity(): PartyAndCertificate? = configuration.notary?.let { obtainIdentity(it) }

    @VisibleForTesting
    protected open fun acceptableLiveFiberCountOnStop(): Int = 0

    private fun validateKeystore() {
        val containCorrectKeys = try {
            // This will throw IOException if key file not found or KeyStoreException if keystore password is incorrect.
            val sslKeystore = loadKeyStore(configuration.sslKeystore, configuration.keyStorePassword)
            val identitiesKeystore = loadKeyStore(configuration.nodeKeystore, configuration.keyStorePassword)
            sslKeystore.containsAlias(X509Utilities.CORDA_CLIENT_TLS) && identitiesKeystore.containsAlias(X509Utilities.CORDA_CLIENT_CA)
        } catch (e: KeyStoreException) {
            log.warn("Certificate key store found but key store password does not match configuration.")
            false
        } catch (e: IOException) {
            false
        }
        require(containCorrectKeys) {
            "Identity certificate not found. " +
                    "Please either copy your existing identity key and certificate from another node, " +
                    "or if you don't have one yet, fill out the config file and run corda.jar --initial-registration. " +
                    "Read more at: https://docs.corda.net/permissioning.html"
        }
    }

    // Specific class so that MockNode can catch it.
    class DatabaseConfigurationException(msg: String) : CordaException(msg)

    protected open fun <T> initialiseDatabasePersistence(schemaService: SchemaService, insideTransaction: () -> T): T {
        val props = configuration.dataSourceProperties
        if (props.isNotEmpty()) {
            this.database = configureDatabase(props, configuration.database, { _services.identityService }, schemaService)
            // Now log the vendor string as this will also cause a connection to be tested eagerly.
            database.transaction {
                log.info("Connected to ${database.dataSource.connection.metaData.databaseProductName} database.")
            }
            runOnStop += database::close
            return database.transaction {
                insideTransaction()
            }
        } else {
            throw DatabaseConfigurationException("There must be a database configured.")
        }
    }

    private fun makeNetworkServices(network: MessagingService, networkMapCache: NetworkMapCacheInternal, tokenizableServices: MutableList<Any>) {
        inNodeNetworkMapService = if (configuration.networkMapService == null) makeNetworkMapService(network, networkMapCache) else NullNetworkMapService
        configuration.notary?.let {
            val notaryService = makeCoreNotaryService(it)
            tokenizableServices.add(notaryService)
            runOnStop += notaryService::stop
            installCoreFlow(NotaryFlow.Client::class, notaryService::createServiceFlow)
            log.info("Running core notary: ${notaryService.javaClass.name}")
            notaryService.start()
        }
    }

    private fun registerWithNetworkMapIfConfigured(): CordaFuture<Unit> {
        services.networkMapCache.addNode(info)
        // In the unit test environment, we may sometimes run without any network map service
        return if (networkMapAddress == null && inNodeNetworkMapService == NullNetworkMapService) {
            services.networkMapCache.runWithoutMapService()
            noNetworkMapConfigured()  // TODO This method isn't needed as runWithoutMapService sets the Future in the cache
        } else {
            val netMapRegistration = registerWithNetworkMap()
            // We may want to start node immediately with database data and not wait for network map registration (but send it either way).
            // So we are ready to go.
            if (services.networkMapCache.loadDBSuccess) {
                log.info("Node successfully loaded network map data from the database.")
                doneFuture(Unit)
            } else {
                netMapRegistration
            }
        }
    }

    /**
     * Register this node with the network map cache, and load network map from a remote service (and register for
     * updates) if one has been supplied.
     */
    protected open fun registerWithNetworkMap(): CordaFuture<Unit> {
        val address: SingleMessageRecipient = networkMapAddress ?:
                network.getAddressOfParty(PartyInfo.SingleNode(services.myInfo.legalIdentitiesAndCerts.first().party, info.addresses)) as SingleMessageRecipient
        // Register for updates, even if we're the one running the network map.
        return sendNetworkMapRegistration(address).flatMap { (error) ->
            check(error == null) { "Unable to register with the network map service: $error" }
            // The future returned addMapService will complete on the same executor as sendNetworkMapRegistration, namely the one used by net
            services.networkMapCache.addMapService(network, address, true, null)
        }
    }

    private fun sendNetworkMapRegistration(networkMapAddress: SingleMessageRecipient): CordaFuture<RegistrationResponse> {
        // Register this node against the network
        val instant = platformClock.instant()
        val expires = instant + NetworkMapService.DEFAULT_EXPIRATION_PERIOD
        val reg = NodeRegistration(info, info.serial, ADD, expires)
        val request = RegistrationRequest(reg.toWire(services.keyManagementService, info.legalIdentitiesAndCerts.first().owningKey), network.myAddress)
        return network.sendRequest(NetworkMapService.REGISTER_TOPIC, request, networkMapAddress)
    }

    /** Return list of node's addresses. It's overridden in MockNetwork as we don't have real addresses for MockNodes. */
    protected abstract fun myAddresses(): List<NetworkHostAndPort>

    /** This is overriden by the mock node implementation to enable operation without any network map service */
    protected open fun noNetworkMapConfigured(): CordaFuture<Unit> {
        if (services.networkMapCache.loadDBSuccess) {
            return doneFuture(Unit)
        } else {
            // TODO: There should be a consistent approach to configuration error exceptions.
            throw IllegalStateException("Configuration error: this node isn't being asked to act as the network map, nor " +
                    "has any other map node been configured.")
        }
    }

    protected open fun makeKeyManagementService(identityService: IdentityService): KeyManagementService {
        return PersistentKeyManagementService(identityService, partyKeys)
    }

    abstract protected fun makeNetworkMapService(network: MessagingService, networkMapCache: NetworkMapCacheInternal): NetworkMapService

    private fun makeCoreNotaryService(notaryConfig: NotaryConfig): NotaryService {
        val notaryKey = myNotaryIdentity?.owningKey ?: throw IllegalArgumentException("No notary identity initialized when creating a notary service")
        return if (notaryConfig.validating) {
            if (notaryConfig.raft != null) {
                RaftValidatingNotaryService(services, notaryKey, notaryConfig.raft)
            } else if (notaryConfig.bftSMaRt != null) {
                throw IllegalArgumentException("Validating BFTSMaRt notary not supported")
            } else {
                ValidatingNotaryService(services, notaryKey)
            }
        } else {
            if (notaryConfig.raft != null) {
                RaftNonValidatingNotaryService(services, notaryKey, notaryConfig.raft)
            } else if (notaryConfig.bftSMaRt != null) {
                val cluster = makeBFTCluster(notaryKey, notaryConfig.bftSMaRt)
                BFTNonValidatingNotaryService(services, notaryKey, notaryConfig.bftSMaRt, cluster)
            } else {
                SimpleNotaryService(services, notaryKey)
            }
        }
    }

    protected open fun makeBFTCluster(notaryKey: PublicKey, bftSMaRtConfig: BFTSMaRtConfiguration): BFTSMaRt.Cluster {
        return object : BFTSMaRt.Cluster {
            override fun waitUntilAllReplicasHaveInitialized() {
                log.warn("A BFT replica may still be initializing, in which case the upcoming consensus change may cause it to spin.")
            }
        }
    }

    protected open fun makeIdentityService(trustRoot: X509Certificate,
                                           clientCa: CertificateAndKeyPair?,
                                           legalIdentity: PartyAndCertificate): IdentityService {
        val caCertificates: Array<X509Certificate> = listOf(legalIdentity.certificate, clientCa?.certificate?.cert)
                .filterNotNull()
                .toTypedArray()
        val service = PersistentIdentityService(info.legalIdentitiesAndCerts, trustRoot = trustRoot, caCertificates = *caCertificates)
        services.networkMapCache.allNodes.forEach { it.legalIdentitiesAndCerts.forEach { service.verifyAndRegisterIdentity(it) } }
        services.networkMapCache.changed.subscribe { mapChange ->
            // TODO how should we handle network map removal
            if (mapChange is MapChange.Added) {
                mapChange.node.legalIdentitiesAndCerts.forEach {
                    service.verifyAndRegisterIdentity(it)
                }
            }
        }
        return service
    }

    protected abstract fun makeTransactionVerifierService(): TransactionVerifierService

    open fun stop() {
        // TODO: We need a good way of handling "nice to have" shutdown events, especially those that deal with the
        // network, including unsubscribing from updates from remote services. Possibly some sort of parameter to stop()
        // to indicate "Please shut down gracefully" vs "Shut down now".
        // Meanwhile, we let the remote service send us updates until the acknowledgment buffer overflows and it
        // unsubscribes us forcibly, rather than blocking the shutdown process.

        // Run shutdown hooks in opposite order to starting
        for (toRun in runOnStop.reversed()) {
            toRun()
        }
        runOnStop.clear()
    }

    protected abstract fun makeMessagingService(legalIdentity: PartyAndCertificate): MessagingService

    protected abstract fun startMessagingService(rpcOps: RPCOps)

    private fun obtainIdentity(notaryConfig: NotaryConfig?): PartyAndCertificate {
        val keyStore = KeyStoreWrapper(configuration.nodeKeystore, configuration.keyStorePassword)

        val (id, singleName) = if (notaryConfig == null) {
            // Node's main identity
            Pair("identity", myLegalName)
        } else {
            val notaryId = notaryConfig.run {
                NotaryService.constructId(validating, raft != null, bftSMaRt != null, custom)
            }
            if (notaryConfig.bftSMaRt == null && notaryConfig.raft == null) {
                // Node's notary identity
                Pair(notaryId, myLegalName.copy(commonName = notaryId))
            } else {
                // The node is part of a distributed notary whose identity must already be generated beforehand
                Pair(notaryId, null)
            }
        }

        // TODO: Integrate with Key management service?
        val privateKeyAlias = "$id-private-key"

        if (!keyStore.containsAlias(privateKeyAlias)) {
            singleName ?: throw IllegalArgumentException(
                    "Unable to find in the key store the identity of the distributed notary ($id) the node is part of")
            // TODO: Remove use of [ServiceIdentityGenerator.generateToDisk].
            log.info("$privateKeyAlias not found in key store ${configuration.nodeKeystore}, generating fresh key!")
            keyStore.signAndSaveNewKeyPair(singleName, privateKeyAlias, generateKeyPair())
        }

        val (x509Cert, keys) = keyStore.certificateAndKeyPair(privateKeyAlias)

        // TODO: Use configuration to indicate composite key should be used instead of public key for the identity.
        val compositeKeyAlias = "$id-composite-key"
        val certificates = if (keyStore.containsAlias(compositeKeyAlias)) {
            // Use composite key instead if it exists
            val certificate = keyStore.getCertificate(compositeKeyAlias)
            // We have to create the certificate chain for the composite key manually, this is because we don't have a keystore
            // provider that understand compositeKey-privateKey combo. The cert chain is created using the composite key certificate +
            // the tail of the private key certificates, as they are both signed by the same certificate chain.
            listOf(certificate) + keyStore.getCertificateChain(privateKeyAlias).drop(1)
        } else {
            keyStore.getCertificateChain(privateKeyAlias).let {
                check(it[0].toX509CertHolder() == x509Cert) { "Certificates from key store do not line up!" }
                it.asList()
            }
        }

        val nodeCert = certificates[0] as? X509Certificate ?: throw ConfigurationException("Node certificate must be an X.509 certificate")
        val subject = CordaX500Name.build(nodeCert.subjectX500Principal)
        // TODO Include the name of the distributed notary, which the node is part of, in the notary config so that we
        // can cross-check the identity we get from the key store
        if (singleName != null && subject != singleName) {
            throw ConfigurationException("The name '$singleName' for $id doesn't match what's in the key store: $subject")
        }

        partyKeys += keys
        return PartyAndCertificate(CertificateFactory.getInstance("X509").generateCertPath(certificates))
    }

    protected open fun generateKeyPair() = cryptoGenerateKeyPair()

    private inner class ServiceHubInternalImpl(
            override val schemaService: SchemaService,
            override val validatedTransactions: WritableTransactionStorage,
            private val stateLoader: StateLoader,
            override val monitoringService: MonitoringService,
            override val cordappProvider: CordappProviderInternal
    ) : SingletonSerializeAsToken(), ServiceHubInternal, StateLoader by stateLoader {
        override val rpcFlows = ArrayList<Class<out FlowLogic<*>>>()
        override val stateMachineRecordedTransactionMapping = DBTransactionMappingStorage()
        override val auditService = DummyAuditService()
        override val transactionVerifierService by lazy { makeTransactionVerifierService() }
        override val networkMapCache by lazy { PersistentNetworkMapCache(this) }
        override val vaultService by lazy { NodeVaultService(platformClock, keyManagementService, stateLoader, this@AbstractNode.database.hibernateConfig) }
        override val contractUpgradeService by lazy { ContractUpgradeServiceImpl() }

        // Place the long term identity key in the KMS. Eventually, this is likely going to be separated again because
        // the KMS is meant for derived temporary keys used in transactions, and we're not supposed to sign things with
        // the identity key. But the infrastructure to make that easy isn't here yet.
        override val keyManagementService by lazy { makeKeyManagementService(identityService) }
        override val schedulerService by lazy { NodeSchedulerService(this, unfinishedSchedules = busyNodeLatch, serverThread = serverThread) }
        override val identityService by lazy {
            val trustStore = KeyStoreWrapper(configuration.trustStoreFile, configuration.trustStorePassword)
            val caKeyStore = KeyStoreWrapper(configuration.nodeKeystore, configuration.keyStorePassword)
            makeIdentityService(
                    trustStore.getX509Certificate(X509Utilities.CORDA_ROOT_CA),
                    caKeyStore.certificateAndKeyPair(X509Utilities.CORDA_CLIENT_CA),
                    legalIdentity)
        }
        override val attachments: AttachmentStorage get() = this@AbstractNode.attachments
        override val networkService: MessagingService get() = network
        override val clock: Clock get() = platformClock
        override val myInfo: NodeInfo get() = info
        override val database: CordaPersistence get() = this@AbstractNode.database
        override val configuration: NodeConfiguration get() = this@AbstractNode.configuration
        override fun <T : SerializeAsToken> cordaService(type: Class<T>): T {
            require(type.isAnnotationPresent(CordaService::class.java)) { "${type.name} is not a Corda service" }
            return cordappServices.getInstance(type) ?: throw IllegalArgumentException("Corda service ${type.name} does not exist")
        }

        override fun <T> startFlow(logic: FlowLogic<T>, flowInitiator: FlowInitiator, ourIdentity: Party?): FlowStateMachineImpl<T> {
            return serverThread.fetchFrom { smm.add(logic, flowInitiator, ourIdentity) }
        }

        override fun getFlowFactory(initiatingFlowClass: Class<out FlowLogic<*>>): InitiatedFlowFactory<*>? {
            return flowFactories[initiatingFlowClass]
        }

        override fun recordTransactions(notifyVault: Boolean, txs: Iterable<SignedTransaction>) {
            database.transaction {
                super.recordTransactions(notifyVault, txs)
            }
        }

        override fun jdbcSession(): Connection = database.createSession()
    }
}<|MERGE_RESOLUTION|>--- conflicted
+++ resolved
@@ -252,12 +252,8 @@
     private class ServiceInstantiationException(cause: Throwable?) : CordaException("Service Instantiation Error", cause)
 
     private fun installCordaServices() {
-<<<<<<< HEAD
-        cordappLoader.cordapps.flatMap { it.services }.forEach {
-=======
-        val loadedServices = cordappProvider.cordapps.flatMap { it.services }
+        val loadedServices = cordappLoader.cordapps.flatMap { it.services }
         filterServicesToInstall(loadedServices).forEach {
->>>>>>> 635ad9ac
             try {
                 installCordaService(it)
             } catch (e: NoSuchMethodException) {

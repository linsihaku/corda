--- conflicted
+++ resolved
@@ -24,10 +24,6 @@
 import net.corda.core.node.ServiceHub
 import net.corda.core.node.StateLoader
 import net.corda.core.node.services.*
-<<<<<<< HEAD
-=======
-import net.corda.core.node.services.NetworkMapCache.MapChange
->>>>>>> 634c46fa
 import net.corda.core.serialization.SerializationWhitelist
 import net.corda.core.serialization.SerializeAsToken
 import net.corda.core.serialization.SingletonSerializeAsToken
@@ -187,11 +183,7 @@
         validateKeystore()
     }
 
-<<<<<<< HEAD
-    private fun makeSchemaService() = NodeSchemaService(customSchemas())
-=======
     private fun makeSchemaService() = NodeSchemaService(cordappLoader)
->>>>>>> 634c46fa
     open fun generateNodeInfo() {
         check(started == null) { "Node has already been started" }
         initCertificate()
@@ -499,7 +491,6 @@
         return tokenizableServices
     }
 
-    protected open fun customSchemas() = cordappLoader.cordapps.flatMap { it.customSchemas }.toSet()
     protected open fun makeTransactionStorage(): WritableTransactionStorage = DBTransactionStorage()
 
     private fun makeVaultObservers() {

--- conflicted
+++ resolved
@@ -85,10 +85,6 @@
     @Test
     fun createPersistentTestDb() {
         val database = configureDatabase(makePersistentDataSourceProperties(), makeTestDatabaseProperties(), { identitySvc })
-<<<<<<< HEAD
-
-=======
->>>>>>> 634c46fa
         setUpDb(database, 5000)
 
         database.close()

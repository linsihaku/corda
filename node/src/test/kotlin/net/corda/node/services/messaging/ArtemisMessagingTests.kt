--- conflicted
+++ resolved
@@ -70,11 +70,7 @@
         LogHelper.setLevel(PersistentUniquenessProvider::class)
         database = configureDatabase(makeTestDataSourceProperties(), makeTestDatabaseProperties(), createIdentityService = ::makeTestIdentityService)
         networkMapRegistrationFuture = doneFuture(Unit)
-<<<<<<< HEAD
-        networkMapCache = PersistentNetworkMapCache(database)
-=======
         networkMapCache = PersistentNetworkMapCache(database, config)
->>>>>>> 48f8a31b
     }
 
     @After

package net.corda.node.services.persistence

import net.corda.core.contracts.ContractState
import net.corda.core.contracts.StateAndRef
import net.corda.core.contracts.StateRef
import net.corda.core.contracts.TransactionState
import net.corda.core.crypto.SecureHash
import net.corda.core.utilities.toBase58String
import net.corda.core.node.services.Vault
import net.corda.core.node.services.VaultService
import net.corda.core.schemas.CommonSchemaV1
import net.corda.core.schemas.MappedSchema
import net.corda.core.schemas.PersistentStateRef
import net.corda.core.serialization.SerializationDefaults
import net.corda.core.serialization.deserialize
import net.corda.core.transactions.SignedTransaction
import net.corda.finance.DOLLARS
import net.corda.finance.POUNDS
import net.corda.finance.SWISS_FRANCS
import net.corda.finance.contracts.asset.Cash
import net.corda.finance.contracts.asset.DUMMY_CASH_ISSUER
import net.corda.finance.contracts.asset.DUMMY_CASH_ISSUER_KEY
import net.corda.finance.contracts.asset.DummyFungibleContract
import net.corda.finance.schemas.CashSchemaV1
import net.corda.finance.schemas.SampleCashSchemaV2
import net.corda.finance.schemas.SampleCashSchemaV3
import net.corda.finance.utils.sumCash
import net.corda.node.services.schema.HibernateObserver
import net.corda.node.services.vault.VaultSchemaV1
import net.corda.node.utilities.CordaPersistence
import net.corda.node.utilities.configureDatabase
import net.corda.testing.*
import net.corda.testing.contracts.consumeCash
import net.corda.testing.contracts.fillWithSomeTestCash
import net.corda.testing.contracts.fillWithSomeTestDeals
import net.corda.testing.contracts.fillWithSomeTestLinearStates
import net.corda.testing.node.MockServices
import net.corda.testing.node.MockServices.Companion.makeTestDataSourceProperties
import net.corda.testing.node.MockServices.Companion.makeTestDatabaseProperties
import net.corda.testing.node.MockServices.Companion.makeTestIdentityService
import net.corda.testing.schemas.DummyLinearStateSchemaV1
import net.corda.testing.schemas.DummyLinearStateSchemaV2
import org.assertj.core.api.Assertions
import org.assertj.core.api.Assertions.assertThat
import org.hibernate.SessionFactory
import org.junit.After
import org.junit.Assert
import org.junit.Before
import org.junit.Test
import java.math.BigDecimal
import java.time.Instant
import java.util.*
import javax.persistence.EntityManager
import javax.persistence.Tuple
import javax.persistence.criteria.CriteriaBuilder

class HibernateConfigurationTest : TestDependencyInjectionBase() {

    lateinit var services: MockServices
    lateinit var issuerServices: MockServices
    lateinit var database: CordaPersistence
    val vault: VaultService get() = services.vaultService

    // Hibernate configuration objects
    lateinit var hibernateConfig: HibernateConfiguration
    lateinit var hibernatePersister: HibernateObserver
    lateinit var sessionFactory: SessionFactory
    lateinit var entityManager: EntityManager
    lateinit var criteriaBuilder: CriteriaBuilder

    // test States
    lateinit var cashStates: List<StateAndRef<Cash.State>>

    @Before
    fun setUp() {
        val cordappPackages = listOf("net.corda.testing.contracts", "net.corda.finance.contracts.asset")
        issuerServices = MockServices(cordappPackages, DUMMY_CASH_ISSUER_KEY, BOB_KEY, BOC_KEY)
        val dataSourceProps = makeTestDataSourceProperties()
        val defaultDatabaseProperties = makeTestDatabaseProperties()
        database = configureDatabase(dataSourceProps, defaultDatabaseProperties, ::makeTestIdentityService)
        database.transaction {
            hibernateConfig = database.hibernateConfig
            services = object : MockServices(cordappPackages, BOB_KEY, BOC_KEY, DUMMY_NOTARY_KEY) {
                override val vaultService = makeVaultService(database.hibernateConfig)
                override fun recordTransactions(notifyVault: Boolean, txs: Iterable<SignedTransaction>) {
                    for (stx in txs) {
                        validatedTransactions.addTransaction(stx)
                    }
                    // Refactored to use notifyAll() as we have no other unit test for that method with multiple transactions.
                    vaultService.notifyAll(txs.map { it.tx })
                }

                override fun jdbcSession() = database.createSession()
            }
            hibernatePersister = services.hibernatePersister
        }
        setUpDb()
        sessionFactory = sessionFactoryForSchemas(VaultSchemaV1, CashSchemaV1, SampleCashSchemaV2, SampleCashSchemaV3)
        entityManager = sessionFactory.createEntityManager()
        criteriaBuilder = sessionFactory.criteriaBuilder
    }

    private fun sessionFactoryForSchemas(vararg schemas: MappedSchema) = hibernateConfig.sessionFactoryForSchemas(schemas.toSet())

    @After
    fun cleanUp() {
        database.close()
    }

    private fun setUpDb() {
        database.transaction {
            cashStates = services.fillWithSomeTestCash(100.DOLLARS, issuerServices, DUMMY_NOTARY, 10, 10, Random(0L)).states.toList()
        }
    }

    @Test
    fun `count rows`() {
        // structure query
        val countQuery = criteriaBuilder.createQuery(Long::class.java)
        countQuery.select(criteriaBuilder.count(countQuery.from(VaultSchemaV1.VaultStates::class.java)))

        // execute query
        val countResult = entityManager.createQuery(countQuery).singleResult

        assertThat(countResult).isEqualTo(10)
    }

    @Test
    fun `consumed states`() {
        database.transaction {
            services.consumeCash(50.DOLLARS, notary = DUMMY_NOTARY)
        }

        // structure query
        val criteriaQuery = criteriaBuilder.createQuery(VaultSchemaV1.VaultStates::class.java)
        val vaultStates = criteriaQuery.from(VaultSchemaV1.VaultStates::class.java)
        criteriaQuery.where(criteriaBuilder.equal(
                vaultStates.get<Vault.StateStatus>("stateStatus"), Vault.StateStatus.CONSUMED))

        // execute query
        val queryResults = entityManager.createQuery(criteriaQuery).resultList
        val coins = queryResults.map { it.contractState.deserialize<TransactionState<Cash.State>>(context = SerializationDefaults.STORAGE_CONTEXT).data }.sumCash()
        assertThat(coins.toDecimal() >= BigDecimal("50.00"))
    }

    @Test
    fun `select by composite primary key`() {
        val issuedStates =
                database.transaction {
                    services.fillWithSomeTestLinearStates(8)
                    services.fillWithSomeTestLinearStates(2)
                }
        val persistentStateRefs = issuedStates.states.map { PersistentStateRef(it.ref) }.toList()

        // structure query
        val criteriaQuery = criteriaBuilder.createQuery(VaultSchemaV1.VaultStates::class.java)
        val vaultStates = criteriaQuery.from(VaultSchemaV1.VaultStates::class.java)
        val compositeKey = vaultStates.get<PersistentStateRef>("stateRef")
        criteriaQuery.where(criteriaBuilder.and(compositeKey.`in`(persistentStateRefs)))

        // execute query
        val queryResults = entityManager.createQuery(criteriaQuery).resultList

        assertThat(queryResults).hasSize(2)
        assertThat(queryResults.first().stateRef?.txId).isEqualTo(issuedStates.states.first().ref.txhash.toString())
        assertThat(queryResults.first().stateRef?.index).isEqualTo(issuedStates.states.first().ref.index)
        assertThat(queryResults.last().stateRef?.txId).isEqualTo(issuedStates.states.last().ref.txhash.toString())
        assertThat(queryResults.last().stateRef?.index).isEqualTo(issuedStates.states.last().ref.index)
    }

    @Test
    fun `distinct contract types`() {
        database.transaction {
            // add 2 more contract types
            services.fillWithSomeTestLinearStates(10)
            services.fillWithSomeTestDeals(listOf("123", "456", "789"))
        }

        // structure query
        val criteriaQuery = criteriaBuilder.createQuery(String::class.java)
        val vaultStates = criteriaQuery.from(VaultSchemaV1.VaultStates::class.java)
        criteriaQuery.select(vaultStates.get("contractStateClassName")).distinct(true)

        // execute query
        val queryResults = entityManager.createQuery(criteriaQuery).resultList
        Assertions.assertThat(queryResults.size).isEqualTo(3)
    }

    @Test
    fun `with sorting`() {
        // structure query
        val criteriaQuery = criteriaBuilder.createQuery(VaultSchemaV1.VaultStates::class.java)
        val vaultStates = criteriaQuery.from(VaultSchemaV1.VaultStates::class.java)

        // order by DESC
        criteriaQuery.orderBy(criteriaBuilder.desc(vaultStates.get<Instant>("recordedTime")))
        val queryResults = entityManager.createQuery(criteriaQuery).resultList
        queryResults.map { println(it.recordedTime) }

        // order by ASC
        criteriaQuery.orderBy(criteriaBuilder.asc(vaultStates.get<Instant>("recordedTime")))
        val queryResultsAsc = entityManager.createQuery(criteriaQuery).resultList
        queryResultsAsc.map { println(it.recordedTime) }
    }

    @Test
    fun `with sorting by state ref desc and asc`() {
        // generate additional state ref indexes
        database.transaction {
            services.consumeCash(1.DOLLARS, notary = DUMMY_NOTARY)
            services.consumeCash(2.DOLLARS, notary = DUMMY_NOTARY)
            services.consumeCash(3.DOLLARS, notary = DUMMY_NOTARY)
            services.consumeCash(4.DOLLARS, notary = DUMMY_NOTARY)
            services.consumeCash(5.DOLLARS, notary = DUMMY_NOTARY)
        }

        // structure query
        val criteriaQuery = criteriaBuilder.createQuery(VaultSchemaV1.VaultStates::class.java)
        val vaultStates = criteriaQuery.from(VaultSchemaV1.VaultStates::class.java)

        val sortByStateRef = vaultStates.get<PersistentStateRef>("stateRef")

        // order by DESC
        criteriaQuery.orderBy(criteriaBuilder.desc(sortByStateRef))
        val queryResults = entityManager.createQuery(criteriaQuery).resultList
        println("DESC by stateRef")
        queryResults.map { println(it.stateRef) }

        // order by ASC
        criteriaQuery.orderBy(criteriaBuilder.asc(sortByStateRef))
        val queryResultsAsc = entityManager.createQuery(criteriaQuery).resultList
        println("ASC by stateRef")
        queryResultsAsc.map { println(it.stateRef) }
    }

    @Test
    fun `with sorting by state ref index and txId desc and asc`() {
        // generate additional state ref indexes
        database.transaction {
            services.consumeCash(1.DOLLARS, notary = DUMMY_NOTARY)
            services.consumeCash(2.DOLLARS, notary = DUMMY_NOTARY)
            services.consumeCash(3.DOLLARS, notary = DUMMY_NOTARY)
            services.consumeCash(4.DOLLARS, notary = DUMMY_NOTARY)
            services.consumeCash(5.DOLLARS, notary = DUMMY_NOTARY)
        }

        // structure query
        val criteriaQuery = criteriaBuilder.createQuery(VaultSchemaV1.VaultStates::class.java)
        val vaultStates = criteriaQuery.from(VaultSchemaV1.VaultStates::class.java)

        val sortByIndex = vaultStates.get<PersistentStateRef>("stateRef").get<String>("index")
        val sortByTxId = vaultStates.get<PersistentStateRef>("stateRef").get<String>("txId")

        // order by DESC
        criteriaQuery.orderBy(criteriaBuilder.desc(sortByIndex), criteriaBuilder.desc(sortByTxId))
        val queryResults = entityManager.createQuery(criteriaQuery).resultList
        println("DESC by index txId")
        queryResults.map { println(it.stateRef) }

        // order by ASC
        criteriaQuery.orderBy(criteriaBuilder.asc(sortByIndex), criteriaBuilder.asc(sortByTxId))
        val queryResultsAsc = entityManager.createQuery(criteriaQuery).resultList
        println("ASC by index txId")
        queryResultsAsc.map { println(it.stateRef) }
    }

    @Test
    fun `with pagination`() {
        // add 100 additional cash entries
        database.transaction {
            services.fillWithSomeTestCash(1000.POUNDS, issuerServices, DUMMY_NOTARY, 100, 100, Random(0L), issuedBy = DUMMY_CASH_ISSUER)
        }

        // structure query
        val criteriaQuery = criteriaBuilder.createQuery(VaultSchemaV1.VaultStates::class.java)
        criteriaQuery.from(VaultSchemaV1.VaultStates::class.java)

        // set pagination
        val query = entityManager.createQuery(criteriaQuery)
        query.firstResult = 10
        query.maxResults = 15

        // execute query
        val queryResults = query.resultList
        Assertions.assertThat(queryResults.size).isEqualTo(15)

        // try towards end
        query.firstResult = 100
        query.maxResults = 15

        val lastQueryResults = query.resultList

        Assertions.assertThat(lastQueryResults.size).isEqualTo(10)
    }

    /**
     *  VaultLinearState is a concrete table, extendible by any Contract extending a LinearState
     */
    @Test
    fun `select by composite primary key on LinearStates`() {
        database.transaction {
            services.fillWithSomeTestLinearStates(10)
        }

        // structure query
        val criteriaQuery = criteriaBuilder.createQuery(VaultSchemaV1.VaultStates::class.java)

        val vaultStates = criteriaQuery.from(VaultSchemaV1.VaultStates::class.java)
        val vaultLinearStates = criteriaQuery.from(VaultSchemaV1.VaultLinearStates::class.java)

        criteriaQuery.select(vaultStates)
        criteriaQuery.where(criteriaBuilder.equal(vaultStates.get<PersistentStateRef>("stateRef"), vaultLinearStates.get<PersistentStateRef>("stateRef")))

        // execute query
        val queryResults = entityManager.createQuery(criteriaQuery).resultList
        assertThat(queryResults).hasSize(10)
    }

    /**
     *  VaultFungibleState is an abstract entity, which should be extended any Contract extending a FungibleAsset
     */

    /**
     *  CashSchemaV1 = original Cash schema (extending PersistentState)
     */
    @Test
    fun `count CashStates`() {
        // structure query
        val countQuery = criteriaBuilder.createQuery(Long::class.java)
        countQuery.select(criteriaBuilder.count(countQuery.from(CashSchemaV1.PersistentCashState::class.java)))

        // execute query
        val countResult = entityManager.createQuery(countQuery).singleResult

        assertThat(countResult).isEqualTo(10)
    }

    @Test
    fun `select by composite primary key on CashStates`() {
        // structure query
        val criteriaQuery = criteriaBuilder.createQuery(VaultSchemaV1.VaultStates::class.java)
        val vaultStates = criteriaQuery.from(VaultSchemaV1.VaultStates::class.java)
        vaultStates.join<VaultSchemaV1.VaultStates, CashSchemaV1.PersistentCashState>("stateRef")

        // execute query
        val queryResults = entityManager.createQuery(criteriaQuery).resultList
        assertThat(queryResults).hasSize(10)
    }

    @Test
    fun `select and join by composite primary key on CashStates`() {
        database.transaction {
            services.fillWithSomeTestLinearStates(5)

            // structure query
            val criteriaQuery = criteriaBuilder.createQuery(VaultSchemaV1.VaultStates::class.java)
            val vaultStates = criteriaQuery.from(VaultSchemaV1.VaultStates::class.java)
            val vaultCashStates = criteriaQuery.from(CashSchemaV1.PersistentCashState::class.java)

            criteriaQuery.select(vaultStates)
            criteriaQuery.where(criteriaBuilder.equal(vaultStates.get<PersistentStateRef>("stateRef"), vaultCashStates.get<PersistentStateRef>("stateRef")))

            // execute query
            val queryResults = entityManager.createQuery(criteriaQuery).resultList
            assertThat(queryResults).hasSize(10)
        }
    }

    @Test
    fun `calculate cash balances`() {
        database.transaction {

            services.fillWithSomeTestCash(100.DOLLARS, issuerServices, DUMMY_NOTARY, 10, 10, Random(0L))        // +$100 = $200
            services.fillWithSomeTestCash(50.POUNDS, issuerServices, DUMMY_NOTARY, 5, 5, Random(0L))            // £50 = £50
            services.fillWithSomeTestCash(25.POUNDS, issuerServices, DUMMY_NOTARY, 5, 5, Random(0L))            // +£25 = £175
            services.fillWithSomeTestCash(500.SWISS_FRANCS, issuerServices, DUMMY_NOTARY, 10, 10, Random(0L))   // CHF500 = CHF500
            services.fillWithSomeTestCash(250.SWISS_FRANCS, issuerServices, DUMMY_NOTARY, 5, 5, Random(0L))     // +CHF250 = CHF750
        }

        // structure query
        val criteriaQuery = criteriaBuilder.createQuery(Tuple::class.java)
        val cashStates = criteriaQuery.from(CashSchemaV1.PersistentCashState::class.java)

        // aggregate function
        criteriaQuery.multiselect(cashStates.get<String>("currency"),
                criteriaBuilder.sum(cashStates.get<Long>("pennies")))
        // group by
        criteriaQuery.groupBy(cashStates.get<String>("currency"))

        // execute query
        val queryResults = entityManager.createQuery(criteriaQuery).resultList

        queryResults.forEach { tuple -> println("${tuple.get(0)} = ${tuple.get(1)}") }

        assertThat(queryResults[0].get(0)).isEqualTo("CHF")
        assertThat(queryResults[0].get(1)).isEqualTo(75000L)
        assertThat(queryResults[1].get(0)).isEqualTo("GBP")
        assertThat(queryResults[1].get(1)).isEqualTo(7500L)
        assertThat(queryResults[2].get(0)).isEqualTo("USD")
        assertThat(queryResults[2].get(1)).isEqualTo(20000L)
    }

    @Test
    fun `calculate cash balance for single currency`() {
        database.transaction {
            services.fillWithSomeTestCash(50.POUNDS, issuerServices, DUMMY_NOTARY, 5, 5, Random(0L))            // £50 = £50
            services.fillWithSomeTestCash(25.POUNDS, issuerServices, DUMMY_NOTARY, 5, 5, Random(0L))            // +£25 = £175
        }

        // structure query
        val criteriaQuery = criteriaBuilder.createQuery(Tuple::class.java)
        val cashStates = criteriaQuery.from(CashSchemaV1.PersistentCashState::class.java)

        // aggregate function
        criteriaQuery.multiselect(cashStates.get<String>("currency"),
                criteriaBuilder.sum(cashStates.get<Long>("pennies")))

        // where
        criteriaQuery.where(criteriaBuilder.equal(cashStates.get<String>("currency"), "GBP"))

        // group by
        criteriaQuery.groupBy(cashStates.get<String>("currency"))

        // execute query
        val queryResults = entityManager.createQuery(criteriaQuery).resultList

        queryResults.forEach { tuple -> println("${tuple.get(0)} = ${tuple.get(1)}") }

        assertThat(queryResults[0].get(0)).isEqualTo("GBP")
        assertThat(queryResults[0].get(1)).isEqualTo(7500L)
    }

    @Test
    fun `calculate and order by cash balance for owner and currency`() {
        database.transaction {

            services.fillWithSomeTestCash(200.DOLLARS, issuerServices, DUMMY_NOTARY, 2, 2, Random(0L), issuedBy = BOC.ref(1))
            services.fillWithSomeTestCash(300.POUNDS, issuerServices, DUMMY_NOTARY, 3, 3, Random(0L), issuedBy = DUMMY_CASH_ISSUER)
            services.fillWithSomeTestCash(400.POUNDS, issuerServices, DUMMY_NOTARY, 4, 4, Random(0L), issuedBy = BOC.ref(2))
        }

        // structure query
        val criteriaQuery = criteriaBuilder.createQuery(Tuple::class.java)
        val cashStates = criteriaQuery.from(CashSchemaV1.PersistentCashState::class.java)

        // aggregate function
        criteriaQuery.multiselect(cashStates.get<String>("currency"),
                criteriaBuilder.sum(cashStates.get<Long>("pennies")))

        // group by
        criteriaQuery.groupBy(cashStates.get<String>("issuerParty"), cashStates.get<String>("currency"))

        // order by
        criteriaQuery.orderBy(criteriaBuilder.desc(criteriaBuilder.sum(cashStates.get<Long>("pennies"))))

        // execute query
        val queryResults = entityManager.createQuery(criteriaQuery).resultList

        queryResults.forEach { tuple -> println("${tuple.get(0)} = ${tuple.get(1)}") }

        assertThat(queryResults).hasSize(4)
        assertThat(queryResults[0].get(0)).isEqualTo("GBP")
        assertThat(queryResults[0].get(1)).isEqualTo(40000L)
        assertThat(queryResults[1].get(0)).isEqualTo("GBP")
        assertThat(queryResults[1].get(1)).isEqualTo(30000L)
        assertThat(queryResults[2].get(0)).isEqualTo("USD")
        assertThat(queryResults[2].get(1)).isEqualTo(20000L)
        assertThat(queryResults[3].get(0)).isEqualTo("USD")
        assertThat(queryResults[3].get(1)).isEqualTo(10000L)
    }

    /**
     *  CashSchemaV2 = optimised Cash schema (extending FungibleState)
     */
    @Test
    fun `count CashStates in V2`() {
        database.transaction {
            // persist cash states explicitly with V2 schema
            cashStates.forEach {
                val cashState = it.state.data
                val dummyFungibleState = DummyFungibleContract.State(cashState.amount, cashState.owner)
                hibernatePersister.persistStateWithSchema(dummyFungibleState, it.ref, SampleCashSchemaV2)
            }
        }

        // structure query
        val countQuery = criteriaBuilder.createQuery(Long::class.java)
        countQuery.select(criteriaBuilder.count(countQuery.from(SampleCashSchemaV2.PersistentCashState::class.java)))

        // execute query
        val countResult = entityManager.createQuery(countQuery).singleResult

        assertThat(countResult).isEqualTo(10)
    }

    @Test
    fun `select by composite primary key on CashStates in V2`() {
        database.transaction {
            services.fillWithSomeTestLinearStates(5)

            // persist cash states explicitly with V2 schema
            cashStates.forEach {
                val cashState = it.state.data
                val dummyFungibleState = DummyFungibleContract.State(cashState.amount, cashState.owner)
                hibernatePersister.persistStateWithSchema(dummyFungibleState, it.ref, SampleCashSchemaV2)
            }
        }

        // structure query
        val criteriaQuery = criteriaBuilder.createQuery(VaultSchemaV1.VaultStates::class.java)
        val vaultStates = criteriaQuery.from(VaultSchemaV1.VaultStates::class.java)
        val vaultCashStates = criteriaQuery.from(SampleCashSchemaV2.PersistentCashState::class.java)

        criteriaQuery.select(vaultStates)
        criteriaQuery.where(criteriaBuilder.equal(vaultStates.get<PersistentStateRef>("stateRef"), vaultCashStates.get<PersistentStateRef>("stateRef")))

        // execute query
        val queryResults = entityManager.createQuery(criteriaQuery).resultList
        assertThat(queryResults).hasSize(10)
    }

    /**
     *  Represents a 3-way join between:
     *      - VaultStates
     *      - VaultLinearStates
     *      - a concrete LinearState implementation (eg. DummyLinearState)
     */

    /**
     *  DummyLinearStateV1 = original DummyLinearState schema (extending PersistentState)
     */
    @Test
    fun `select by composite primary between VaultStates, VaultLinearStates and DummyLinearStates`() {
        database.transaction {
            services.fillWithSomeTestLinearStates(8)
            services.fillWithSomeTestDeals(listOf("123", "456", "789"))
            services.fillWithSomeTestLinearStates(2)
        }
<<<<<<< HEAD

=======
>>>>>>> 634c46fa
        val sessionFactory = sessionFactoryForSchemas(VaultSchemaV1, DummyLinearStateSchemaV1)
        val criteriaBuilder = sessionFactory.criteriaBuilder
        val entityManager = sessionFactory.createEntityManager()

        // structure query
        val criteriaQuery = criteriaBuilder.createQuery(VaultSchemaV1.VaultStates::class.java)
        val vaultStates = criteriaQuery.from(VaultSchemaV1.VaultStates::class.java)
        val vaultLinearStates = criteriaQuery.from(VaultSchemaV1.VaultLinearStates::class.java)
        val dummyLinearStates = criteriaQuery.from(DummyLinearStateSchemaV1.PersistentDummyLinearState::class.java)

        criteriaQuery.select(vaultStates)
        val joinPredicate1 = criteriaBuilder.equal(vaultStates.get<PersistentStateRef>("stateRef"), vaultLinearStates.get<PersistentStateRef>("stateRef"))
        val joinPredicate2 = criteriaBuilder.and(criteriaBuilder.equal(vaultStates.get<PersistentStateRef>("stateRef"), dummyLinearStates.get<PersistentStateRef>("stateRef")))
        criteriaQuery.where(joinPredicate1, joinPredicate2)

        // execute query
        val queryResults = entityManager.createQuery(criteriaQuery).resultList
        assertThat(queryResults).hasSize(10)
    }

    /**
     *  DummyLinearSchemaV2 = optimised DummyLinear schema (extending LinearState)
     */

    @Test
    fun `three way join by composite primary between VaultStates, VaultLinearStates and DummyLinearStates`() {
        database.transaction {
            services.fillWithSomeTestLinearStates(8)
            services.fillWithSomeTestDeals(listOf("123", "456", "789"))
            services.fillWithSomeTestLinearStates(2)
        }
<<<<<<< HEAD

=======
>>>>>>> 634c46fa
        val sessionFactory = sessionFactoryForSchemas(VaultSchemaV1, DummyLinearStateSchemaV2)
        val criteriaBuilder = sessionFactory.criteriaBuilder
        val entityManager = sessionFactory.createEntityManager()

        // structure query
        val criteriaQuery = criteriaBuilder.createQuery(VaultSchemaV1.VaultStates::class.java)
        val vaultStates = criteriaQuery.from(VaultSchemaV1.VaultStates::class.java)
        val vaultLinearStates = criteriaQuery.from(VaultSchemaV1.VaultLinearStates::class.java)
        val dummyLinearStates = criteriaQuery.from(DummyLinearStateSchemaV2.PersistentDummyLinearState::class.java)

        criteriaQuery.select(vaultStates)
        val joinPredicate1 = criteriaBuilder.equal(vaultStates.get<PersistentStateRef>("stateRef"), vaultLinearStates.get<PersistentStateRef>("stateRef"))
        val joinPredicate2 = criteriaBuilder.and(criteriaBuilder.equal(vaultStates.get<PersistentStateRef>("stateRef"), dummyLinearStates.get<PersistentStateRef>("stateRef")))
        criteriaQuery.where(joinPredicate1, joinPredicate2)

        // execute query
        val queryResults = entityManager.createQuery(criteriaQuery).resultList
        assertThat(queryResults).hasSize(10)
    }

    /**
     *  Test a OneToOne table mapping
     */
    @Test
    fun `select fungible states by owner party`() {
        database.transaction {
            // persist original cash states explicitly with V3 schema
            cashStates.forEach {
                val cashState = it.state.data
                val dummyFungibleState = DummyFungibleContract.State(cashState.amount, cashState.owner)
                hibernatePersister.persistStateWithSchema(dummyFungibleState, it.ref, SampleCashSchemaV3)
            }
        }

        // structure query
        val criteriaQuery = criteriaBuilder.createQuery(SampleCashSchemaV3.PersistentCashState::class.java)
        criteriaQuery.from(SampleCashSchemaV3.PersistentCashState::class.java)

        // execute query
        val queryResults = entityManager.createQuery(criteriaQuery).resultList
        assertThat(queryResults).hasSize(10)
    }

    /**
     *  Test Query by Party (OneToOne table mapping)
     */
    @Test
    fun `query fungible states by owner party`() {
        database.transaction {
            // persist original cash states explicitly with V3 schema
            cashStates.forEach {
                val cashState = it.state.data
                val dummyFungibleState = DummyFungibleContract.State(cashState.amount, cashState.owner)
                hibernatePersister.persistStateWithSchema(dummyFungibleState, it.ref, SampleCashSchemaV3)
            }

            services.fillWithSomeTestCash(100.DOLLARS, issuerServices, DUMMY_NOTARY, 2, 2, Random(0L), ownedBy = ALICE)
            val cashStates = services.fillWithSomeTestCash(100.DOLLARS, issuerServices, DUMMY_NOTARY, 2, 2, Random(0L),
                    issuedBy = BOB.ref(0), ownedBy = (BOB)).states
            // persist additional cash states explicitly with V3 schema
            cashStates.forEach {
                val cashState = it.state.data
                val dummyFungibleState = DummyFungibleContract.State(cashState.amount, cashState.owner)
                hibernatePersister.persistStateWithSchema(dummyFungibleState, it.ref, SampleCashSchemaV3)
            }
        }
<<<<<<< HEAD

=======
>>>>>>> 634c46fa
        val sessionFactory = sessionFactoryForSchemas(VaultSchemaV1, CommonSchemaV1, SampleCashSchemaV3)
        val criteriaBuilder = sessionFactory.criteriaBuilder
        val entityManager = sessionFactory.createEntityManager()

        // structure query
        val criteriaQuery = criteriaBuilder.createQuery(VaultSchemaV1.VaultStates::class.java)

        // select
        val vaultStates = criteriaQuery.from(VaultSchemaV1.VaultStates::class.java)
        criteriaQuery.select(vaultStates)

        // search predicate
        val cashStatesSchema = criteriaQuery.from(SampleCashSchemaV3.PersistentCashState::class.java)

        val queryOwner = BOB.name.toString()
        criteriaQuery.where(criteriaBuilder.equal(cashStatesSchema.get<String>("owner"), queryOwner))

        val joinVaultStatesToCash = criteriaBuilder.equal(vaultStates.get<PersistentStateRef>("stateRef"), cashStatesSchema.get<PersistentStateRef>("stateRef"))
        criteriaQuery.where(joinVaultStatesToCash)

        // execute query
        val queryResults = entityManager.createQuery(criteriaQuery).resultList

        queryResults.forEach {
            val contractState = it.contractState.deserialize<TransactionState<ContractState>>(context = SerializationDefaults.STORAGE_CONTEXT)
            val cashState = contractState.data as Cash.State
            println("${it.stateRef} with owner: ${cashState.owner.owningKey.toBase58String()}")
        }

        assertThat(queryResults).hasSize(12)
    }

    /**
     *  Test a OneToMany table mapping
     */
    @Test
    fun `select fungible states by participants`() {
        database.transaction {
            // persist cash states explicitly with V2 schema
            cashStates.forEach {
                val cashState = it.state.data
                val dummyFungibleState = DummyFungibleContract.State(cashState.amount, cashState.owner)
                hibernatePersister.persistStateWithSchema(dummyFungibleState, it.ref, SampleCashSchemaV3)
            }
        }

        // structure query
        val criteriaQuery = criteriaBuilder.createQuery(SampleCashSchemaV3.PersistentCashState::class.java)
        criteriaQuery.from(SampleCashSchemaV3.PersistentCashState::class.java)

        // execute query
        val queryResults = entityManager.createQuery(criteriaQuery).resultList

        assertThat(queryResults).hasSize(10)
    }

    /**
     *  Test Query by participants (OneToMany table mapping)
     */
    @Test
    fun `query fungible states by participants`() {
        val firstCashState =
                database.transaction {
                    // persist original cash states explicitly with V3 schema
                    cashStates.forEach {
                        val cashState = it.state.data
                        val dummyFungibleState = DummyFungibleContract.State(cashState.amount, cashState.owner)
                        hibernatePersister.persistStateWithSchema(dummyFungibleState, it.ref, SampleCashSchemaV3)
                    }

                    val moreCash = services.fillWithSomeTestCash(100.DOLLARS, issuerServices, DUMMY_NOTARY, 2, 2, Random(0L),
                            issuedBy = BOB.ref(0), ownedBy = BOB).states
                    // persist additional cash states explicitly with V3 schema
                    moreCash.forEach {
                        val cashState = it.state.data
                        val dummyFungibleState = DummyFungibleContract.State(cashState.amount, cashState.owner)
                        hibernatePersister.persistStateWithSchema(dummyFungibleState, it.ref, SampleCashSchemaV3)
                    }

                    val cashStates = services.fillWithSomeTestCash(100.DOLLARS, issuerServices, DUMMY_NOTARY, 2, 2, Random(0L), ownedBy = (ALICE)).states
                    // persist additional cash states explicitly with V3 schema
                    cashStates.forEach {
                        val cashState = it.state.data
                        val dummyFungibleState = DummyFungibleContract.State(cashState.amount, cashState.owner)
                        hibernatePersister.persistStateWithSchema(dummyFungibleState, it.ref, SampleCashSchemaV3)
                    }
                    cashStates.first()
                }

        // structure query
        val criteriaQuery = criteriaBuilder.createQuery(VaultSchemaV1.VaultStates::class.java)

        // select
        val vaultStates = criteriaQuery.from(VaultSchemaV1.VaultStates::class.java)
        criteriaQuery.select(vaultStates)

        // search predicate
        val cashStatesSchema = criteriaQuery.from(SampleCashSchemaV3.PersistentCashState::class.java)

        val queryParticipants = firstCashState.state.data.participants.map { it.nameOrNull().toString() }
        val joinCashStateToParty = cashStatesSchema.joinSet<SampleCashSchemaV3.PersistentCashState, String>("participants")
        criteriaQuery.where(criteriaBuilder.and(joinCashStateToParty.`in`(queryParticipants)))

        val joinVaultStatesToCash = criteriaBuilder.equal(vaultStates.get<PersistentStateRef>("stateRef"), cashStatesSchema.get<PersistentStateRef>("stateRef"))
        criteriaQuery.where(joinVaultStatesToCash)

        // execute query
        val queryResults = entityManager.createQuery(criteriaQuery).resultList
        queryResults.forEach {
            val contractState = it.contractState.deserialize<TransactionState<ContractState>>(context = SerializationDefaults.STORAGE_CONTEXT)
            val cashState = contractState.data as Cash.State
            println("${it.stateRef} with owner ${cashState.owner.owningKey.toBase58String()} and participants ${cashState.participants.map { it.owningKey.toBase58String() }}")
        }

        assertThat(queryResults).hasSize(12)
    }

    /**
     * Query with sorting on Common table attribute
     */
    @Test
    fun `with sorting on attribute from common table`() {

        database.transaction {
            services.fillWithSomeTestLinearStates(1, externalId = "111")
            services.fillWithSomeTestLinearStates(2, externalId = "222")
            services.fillWithSomeTestLinearStates(3, externalId = "333")
        }
<<<<<<< HEAD

=======
>>>>>>> 634c46fa
        val sessionFactory = sessionFactoryForSchemas(VaultSchemaV1, DummyLinearStateSchemaV2)
        val criteriaBuilder = sessionFactory.criteriaBuilder
        val entityManager = sessionFactory.createEntityManager()

        // structure query
        val criteriaQuery = criteriaBuilder.createQuery(Tuple::class.java)
        val vaultStates = criteriaQuery.from(VaultSchemaV1.VaultStates::class.java)
        val vaultLinearStates = criteriaQuery.from(VaultSchemaV1.VaultLinearStates::class.java)

        // join
        criteriaQuery.multiselect(vaultStates, vaultLinearStates)
        val joinPredicate = criteriaBuilder.equal(vaultStates.get<PersistentStateRef>("stateRef"), vaultLinearStates.get<PersistentStateRef>("stateRef"))
        criteriaQuery.where(joinPredicate)

        // order by DESC
        criteriaQuery.orderBy(criteriaBuilder.desc(vaultLinearStates.get<String>("externalId")))
        criteriaQuery.orderBy(criteriaBuilder.desc(vaultLinearStates.get<UUID>("uuid")))

        // execute query
        val queryResults = entityManager.createQuery(criteriaQuery).resultList
        queryResults.map {
            val vaultState = it[0] as VaultSchemaV1.VaultStates
            val vaultLinearState = it[1] as VaultSchemaV1.VaultLinearStates
            println("${vaultState.stateRef} : ${vaultLinearState.externalId} ${vaultLinearState.uuid}")
        }

        // order by ASC
        criteriaQuery.orderBy(criteriaBuilder.asc(vaultLinearStates.get<String>("externalId")))
        criteriaQuery.orderBy(criteriaBuilder.asc(vaultLinearStates.get<UUID>("uuid")))

        // execute query
        val queryResultsAsc = entityManager.createQuery(criteriaQuery).resultList
        queryResultsAsc.map {
            val vaultState = it[0] as VaultSchemaV1.VaultStates
            val vaultLinearState = it[1] as VaultSchemaV1.VaultLinearStates
            println("${vaultState.stateRef} : ${vaultLinearState.externalId} ${vaultLinearState.uuid}")
        }

        assertThat(queryResults).hasSize(6)
    }

    /**
     * Query with sorting on Custom table attribute
     */
    @Test
    fun `with sorting on attribute from custom table`() {

        database.transaction {
            services.fillWithSomeTestLinearStates(1, externalId = "111")
            services.fillWithSomeTestLinearStates(2, externalId = "222")
            services.fillWithSomeTestLinearStates(3, externalId = "333")
        }
<<<<<<< HEAD

=======
>>>>>>> 634c46fa
        val sessionFactory = sessionFactoryForSchemas(VaultSchemaV1, DummyLinearStateSchemaV1)
        val criteriaBuilder = sessionFactory.criteriaBuilder
        val entityManager = sessionFactory.createEntityManager()

        // structure query
        val criteriaQuery = criteriaBuilder.createQuery(Tuple::class.java)
        val vaultStates = criteriaQuery.from(VaultSchemaV1.VaultStates::class.java)
        val vaultLinearStates = criteriaQuery.from(VaultSchemaV1.VaultLinearStates::class.java)
        val dummyLinearStates = criteriaQuery.from(DummyLinearStateSchemaV1.PersistentDummyLinearState::class.java)

        // join
        criteriaQuery.multiselect(vaultStates, vaultLinearStates, dummyLinearStates)
        val joinPredicate1 = criteriaBuilder.equal(vaultStates.get<PersistentStateRef>("stateRef"), vaultLinearStates.get<PersistentStateRef>("stateRef"))
        val joinPredicate2 = criteriaBuilder.and(criteriaBuilder.equal(vaultStates.get<PersistentStateRef>("stateRef"), dummyLinearStates.get<PersistentStateRef>("stateRef")))
        criteriaQuery.where(joinPredicate1, joinPredicate2)

        // order by DESC
        criteriaQuery.orderBy(criteriaBuilder.desc(dummyLinearStates.get<String>("externalId")))
        criteriaQuery.orderBy(criteriaBuilder.desc(dummyLinearStates.get<UUID>("uuid")))

        // execute query
        val queryResults = entityManager.createQuery(criteriaQuery).resultList
        queryResults.map {
            val vaultState = it[0] as VaultSchemaV1.VaultStates
            val _vaultLinearStates = it[1] as VaultSchemaV1.VaultLinearStates
            val _dummyLinearStates = it[2] as DummyLinearStateSchemaV1.PersistentDummyLinearState
            println("${vaultState.stateRef} : [${_dummyLinearStates.externalId} ${_dummyLinearStates.uuid}] : [${_vaultLinearStates.externalId} ${_vaultLinearStates.uuid}]")
        }

        // order by ASC
        criteriaQuery.orderBy(criteriaBuilder.asc(dummyLinearStates.get<String>("externalId")))
        criteriaQuery.orderBy(criteriaBuilder.asc(dummyLinearStates.get<UUID>("uuid")))

        // execute query
        val queryResultsAsc = entityManager.createQuery(criteriaQuery).resultList
        queryResultsAsc.map {
            val vaultState = it[0] as VaultSchemaV1.VaultStates
            val _vaultLinearStates = it[1] as VaultSchemaV1.VaultLinearStates
            val _dummyLinearStates = it[2] as DummyLinearStateSchemaV1.PersistentDummyLinearState
            println("${vaultState.stateRef} : [${_dummyLinearStates.externalId} ${_dummyLinearStates.uuid}] : [${_vaultLinearStates.externalId} ${_vaultLinearStates.uuid}]")
        }

        assertThat(queryResults).hasSize(6)
    }

    /**
     *  Test invoking SQL query using JDBC connection (session)
     */
    @Test
    fun `test calling an arbitrary JDBC native query`() {
        // DOCSTART JdbcSession
        val nativeQuery = "SELECT v.transaction_id, v.output_index FROM vault_states v WHERE v.state_status = 0"

        database.transaction {
            val jdbcSession = services.jdbcSession()
            val prepStatement = jdbcSession.prepareStatement(nativeQuery)
            val rs = prepStatement.executeQuery()
            // DOCEND JdbcSession
            var count = 0
            while (rs.next()) {
                val stateRef = StateRef(SecureHash.parse(rs.getString(1)), rs.getInt(2))
                Assert.assertTrue(cashStates.map { it.ref }.contains(stateRef))
                count++
            }
            Assert.assertEquals(cashStates.count(), count)
        }
    }
}<|MERGE_RESOLUTION|>--- conflicted
+++ resolved
@@ -536,10 +536,6 @@
             services.fillWithSomeTestDeals(listOf("123", "456", "789"))
             services.fillWithSomeTestLinearStates(2)
         }
-<<<<<<< HEAD
-
-=======
->>>>>>> 634c46fa
         val sessionFactory = sessionFactoryForSchemas(VaultSchemaV1, DummyLinearStateSchemaV1)
         val criteriaBuilder = sessionFactory.criteriaBuilder
         val entityManager = sessionFactory.createEntityManager()
@@ -571,10 +567,6 @@
             services.fillWithSomeTestDeals(listOf("123", "456", "789"))
             services.fillWithSomeTestLinearStates(2)
         }
-<<<<<<< HEAD
-
-=======
->>>>>>> 634c46fa
         val sessionFactory = sessionFactoryForSchemas(VaultSchemaV1, DummyLinearStateSchemaV2)
         val criteriaBuilder = sessionFactory.criteriaBuilder
         val entityManager = sessionFactory.createEntityManager()
@@ -641,10 +633,6 @@
                 hibernatePersister.persistStateWithSchema(dummyFungibleState, it.ref, SampleCashSchemaV3)
             }
         }
-<<<<<<< HEAD
-
-=======
->>>>>>> 634c46fa
         val sessionFactory = sessionFactoryForSchemas(VaultSchemaV1, CommonSchemaV1, SampleCashSchemaV3)
         val criteriaBuilder = sessionFactory.criteriaBuilder
         val entityManager = sessionFactory.createEntityManager()
@@ -773,10 +761,6 @@
             services.fillWithSomeTestLinearStates(2, externalId = "222")
             services.fillWithSomeTestLinearStates(3, externalId = "333")
         }
-<<<<<<< HEAD
-
-=======
->>>>>>> 634c46fa
         val sessionFactory = sessionFactoryForSchemas(VaultSchemaV1, DummyLinearStateSchemaV2)
         val criteriaBuilder = sessionFactory.criteriaBuilder
         val entityManager = sessionFactory.createEntityManager()
@@ -829,10 +813,6 @@
             services.fillWithSomeTestLinearStates(2, externalId = "222")
             services.fillWithSomeTestLinearStates(3, externalId = "333")
         }
-<<<<<<< HEAD
-
-=======
->>>>>>> 634c46fa
         val sessionFactory = sessionFactoryForSchemas(VaultSchemaV1, DummyLinearStateSchemaV1)
         val criteriaBuilder = sessionFactory.criteriaBuilder
         val entityManager = sessionFactory.createEntityManager()

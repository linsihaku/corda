package net.corda.node.services.network

import net.corda.core.messaging.SingleMessageRecipient
import net.corda.node.services.api.NetworkMapCacheInternal
import net.corda.nodeapi.internal.ServiceInfo
import net.corda.node.services.config.NodeConfiguration
import net.corda.node.services.messaging.MessagingService
import net.corda.testing.node.MockNetwork
import net.corda.testing.node.MockNetwork.MockNode
import net.corda.testing.node.MockServices.Companion.MOCK_VERSION_INFO
import java.math.BigInteger
import java.security.KeyPair

/**
 * This class mirrors [InMemoryNetworkMapServiceTest] but switches in a [PersistentNetworkMapService] and
 * repeatedly replaces it with new instances to check that the service correctly restores the most recent state.
 */
class PersistentNetworkMapServiceTest : AbstractNetworkMapServiceTest<PersistentNetworkMapService>() {

    override val nodeFactory: MockNetwork.Factory<*> get() = NodeFactory

    override val networkMapService: PersistentNetworkMapService
        get() = (mapServiceNode.inNodeNetworkMapService as SwizzleNetworkMapService).delegate

    override fun swizzle() {
        mapServiceNode.database.transaction {
            (mapServiceNode.inNodeNetworkMapService as SwizzleNetworkMapService).swizzle()
        }
    }

    private object NodeFactory : MockNetwork.Factory<MockNode> {
        override fun create(config: NodeConfiguration,
                            network: MockNetwork,
                            networkMapAddr: SingleMessageRecipient?,
                            advertisedServices: Set<ServiceInfo>,
                            id: Int,
                            notaryIdentity: Pair<ServiceInfo, KeyPair>?,
                            entropyRoot: BigInteger): MockNode {
<<<<<<< HEAD
            return object : MockNode(config, network, networkMapAddr, advertisedServices, id, overrideServices, entropyRoot) {
                override fun makeNetworkMapService(network: MessagingService, networkMapCache: NetworkMapCacheInternal) = SwizzleNetworkMapService(network, networkMapCache)
=======
            return object : MockNode(config, network, networkMapAddr, advertisedServices, id, notaryIdentity, entropyRoot) {
                override fun makeNetworkMapService() = SwizzleNetworkMapService(services)
>>>>>>> 7cc0e738
            }
        }
    }

    /**
     * We use a special [NetworkMapService] that allows us to switch in a new instance at any time to check that the
     * state within it is correctly restored.
     */
    private class SwizzleNetworkMapService(private val delegateFactory: () -> PersistentNetworkMapService) : NetworkMapService {
        constructor(network: MessagingService, networkMapCache: NetworkMapCacheInternal) : this({ PersistentNetworkMapService(network, MOCK_VERSION_INFO.platformVersion, networkMapCache, 1) })

        var delegate = delegateFactory()
        fun swizzle() {
            delegate.unregisterNetworkHandlers()
            delegate = delegateFactory()
        }
    }
}<|MERGE_RESOLUTION|>--- conflicted
+++ resolved
@@ -36,13 +36,8 @@
                             id: Int,
                             notaryIdentity: Pair<ServiceInfo, KeyPair>?,
                             entropyRoot: BigInteger): MockNode {
-<<<<<<< HEAD
-            return object : MockNode(config, network, networkMapAddr, advertisedServices, id, overrideServices, entropyRoot) {
+            return object : MockNode(config, network, networkMapAddr, advertisedServices, id, notaryIdentity, entropyRoot) {
                 override fun makeNetworkMapService(network: MessagingService, networkMapCache: NetworkMapCacheInternal) = SwizzleNetworkMapService(network, networkMapCache)
-=======
-            return object : MockNode(config, network, networkMapAddr, advertisedServices, id, notaryIdentity, entropyRoot) {
-                override fun makeNetworkMapService() = SwizzleNetworkMapService(services)
->>>>>>> 7cc0e738
             }
         }
     }

package net.corda.node.services.network

import net.corda.core.messaging.SingleMessageRecipient
<<<<<<< HEAD
import net.corda.node.services.api.NetworkMapCacheInternal
=======
import net.corda.core.schemas.MappedSchema
>>>>>>> 152dfaca
import net.corda.nodeapi.internal.ServiceInfo
import net.corda.node.services.config.NodeConfiguration
import net.corda.node.services.messaging.MessagingService
import net.corda.testing.node.MockNetwork
import net.corda.testing.node.MockNetwork.MockNode
import net.corda.testing.node.MockServices.Companion.MOCK_VERSION_INFO
import java.math.BigInteger
import java.security.KeyPair

/**
 * This class mirrors [InMemoryNetworkMapServiceTest] but switches in a [PersistentNetworkMapService] and
 * repeatedly replaces it with new instances to check that the service correctly restores the most recent state.
 */
class PersistentNetworkMapServiceTest : AbstractNetworkMapServiceTest<PersistentNetworkMapService>() {

    override val nodeFactory: MockNetwork.Factory<*> get() = NodeFactory

    override val networkMapService: PersistentNetworkMapService
        get() = (mapServiceNode.inNodeNetworkMapService as SwizzleNetworkMapService).delegate

    override fun swizzle() {
        mapServiceNode.database.transaction {
            (mapServiceNode.inNodeNetworkMapService as SwizzleNetworkMapService).swizzle()
        }
    }

    private object NodeFactory : MockNetwork.Factory<MockNode> {
        override fun create(config: NodeConfiguration,
                            network: MockNetwork,
                            networkMapAddr: SingleMessageRecipient?,
                            advertisedServices: Set<ServiceInfo>,
                            id: Int,
                            notaryIdentity: Pair<ServiceInfo, KeyPair>?,
<<<<<<< HEAD
                            entropyRoot: BigInteger): MockNode {
            return object : MockNode(config, network, networkMapAddr, advertisedServices, id, notaryIdentity, entropyRoot) {
                override fun makeNetworkMapService(network: MessagingService, networkMapCache: NetworkMapCacheInternal) = SwizzleNetworkMapService(network, networkMapCache)
=======
                            entropyRoot: BigInteger,
                            customSchemas: Set<MappedSchema>): MockNode {
            return object : MockNode(config, network, networkMapAddr, advertisedServices, id, notaryIdentity, entropyRoot, customSchemas) {
                override fun makeNetworkMapService() = SwizzleNetworkMapService(services)
>>>>>>> 152dfaca
            }
        }
    }

    /**
     * We use a special [NetworkMapService] that allows us to switch in a new instance at any time to check that the
     * state within it is correctly restored.
     */
    private class SwizzleNetworkMapService(private val delegateFactory: () -> PersistentNetworkMapService) : NetworkMapService {
        constructor(network: MessagingService, networkMapCache: NetworkMapCacheInternal) : this({ PersistentNetworkMapService(network, networkMapCache, 1) })

        var delegate = delegateFactory()
        fun swizzle() {
            delegate.unregisterNetworkHandlers()
            delegate = delegateFactory()
        }
    }
}<|MERGE_RESOLUTION|>--- conflicted
+++ resolved
@@ -1,17 +1,13 @@
 package net.corda.node.services.network
 
 import net.corda.core.messaging.SingleMessageRecipient
-<<<<<<< HEAD
 import net.corda.node.services.api.NetworkMapCacheInternal
-=======
 import net.corda.core.schemas.MappedSchema
->>>>>>> 152dfaca
 import net.corda.nodeapi.internal.ServiceInfo
 import net.corda.node.services.config.NodeConfiguration
 import net.corda.node.services.messaging.MessagingService
 import net.corda.testing.node.MockNetwork
 import net.corda.testing.node.MockNetwork.MockNode
-import net.corda.testing.node.MockServices.Companion.MOCK_VERSION_INFO
 import java.math.BigInteger
 import java.security.KeyPair
 
@@ -39,16 +35,10 @@
                             advertisedServices: Set<ServiceInfo>,
                             id: Int,
                             notaryIdentity: Pair<ServiceInfo, KeyPair>?,
-<<<<<<< HEAD
-                            entropyRoot: BigInteger): MockNode {
-            return object : MockNode(config, network, networkMapAddr, advertisedServices, id, notaryIdentity, entropyRoot) {
-                override fun makeNetworkMapService(network: MessagingService, networkMapCache: NetworkMapCacheInternal) = SwizzleNetworkMapService(network, networkMapCache)
-=======
                             entropyRoot: BigInteger,
                             customSchemas: Set<MappedSchema>): MockNode {
             return object : MockNode(config, network, networkMapAddr, advertisedServices, id, notaryIdentity, entropyRoot, customSchemas) {
-                override fun makeNetworkMapService() = SwizzleNetworkMapService(services)
->>>>>>> 152dfaca
+                override fun makeNetworkMapService(network: MessagingService, networkMapCache: NetworkMapCacheInternal) = SwizzleNetworkMapService(network, networkMapCache)
             }
         }
     }

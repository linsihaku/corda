--- conflicted
+++ resolved
@@ -65,13 +65,8 @@
 
         mockNet = MockNetwork()
         aliceNode = mockNet.createNode()
-<<<<<<< HEAD
-        notaryNode = mockNet.createNode(advertisedServices = ServiceInfo(SimpleNotaryService.type))
+        notaryNode = mockNet.createNotaryNode(validating = false)
         rpc = aliceNode.rpcOps
-=======
-        notaryNode = mockNet.createNotaryNode(validating = false)
-        rpc = CordaRPCOpsImpl(aliceNode.services, aliceNode.smm, aliceNode.database)
->>>>>>> 75847f04
         CURRENT_RPC_CONTEXT.set(RpcContext(User("user", "pwd", permissions = setOf(
                 startFlowPermission<CashIssueFlow>(),
                 startFlowPermission<CashPaymentFlow>()

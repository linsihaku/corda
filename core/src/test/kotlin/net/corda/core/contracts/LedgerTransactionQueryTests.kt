package net.corda.core.contracts

import net.corda.core.identity.AbstractParty
import net.corda.core.transactions.LedgerTransaction
import net.corda.core.transactions.TransactionBuilder
import net.corda.testing.DUMMY_NOTARY
import net.corda.testing.TestDependencyInjectionBase
import net.corda.testing.chooseIdentity
import net.corda.testing.contracts.DummyContract
import net.corda.testing.dummyCommand
import net.corda.testing.node.MockServices
import org.junit.Before
import org.junit.Test
import java.util.function.Predicate
import kotlin.test.assertEquals
import kotlin.test.assertFailsWith
import kotlin.test.assertTrue

class LedgerTransactionQueryTests : TestDependencyInjectionBase() {

    private val services: MockServices = MockServices()

    @Before
    fun setup() {
<<<<<<< HEAD
        services.mockCordappProvider.addMockCordapp(DUMMY_PROGRAM_ID, services.attachments)
=======
        services.mockCordappProvider.addMockCordapp(DummyContract.PROGRAM_ID, services)
>>>>>>> b4e674c2
    }

    interface Commands {
        data class Cmd1(val id: Int) : CommandData, Commands
        data class Cmd2(val id: Int) : CommandData, Commands
        data class Cmd3(val id: Int) : CommandData, Commands // Unused command, required for command not-present checks.
    }


    private class StringTypeDummyState(val data: String) : ContractState {
        override val participants: List<AbstractParty> = emptyList()
    }

    private class IntTypeDummyState(val data: Int) : ContractState {
        override val participants: List<AbstractParty> = emptyList()
    }

    private fun makeDummyState(data: Any): ContractState {
        return when (data) {
            is String -> StringTypeDummyState(data)
            is Int -> IntTypeDummyState(data)
            else -> throw IllegalArgumentException()
        }
    }

    private fun makeDummyStateAndRef(data: Any): StateAndRef<*> {
        val dummyState = makeDummyState(data)
        val fakeIssueTx = services.signInitialTransaction(
                TransactionBuilder(notary = DUMMY_NOTARY)
                        .addOutputState(dummyState, DummyContract.PROGRAM_ID)
                        .addCommand(dummyCommand())
        )
        services.recordTransactions(fakeIssueTx)
        val dummyStateRef = StateRef(fakeIssueTx.id, 0)
        return StateAndRef(TransactionState(dummyState, DummyContract.PROGRAM_ID, DUMMY_NOTARY, null), dummyStateRef)
    }

    private fun makeDummyTransaction(): LedgerTransaction {
        val tx = TransactionBuilder(notary = DUMMY_NOTARY)
        for (i in 0..4) {
            tx.addInputState(makeDummyStateAndRef(i))
            tx.addInputState(makeDummyStateAndRef(i.toString()))
            tx.addOutputState(makeDummyState(i), DummyContract.PROGRAM_ID)
            tx.addOutputState(makeDummyState(i.toString()), DummyContract.PROGRAM_ID)
            tx.addCommand(Commands.Cmd1(i), listOf(services.myInfo.chooseIdentity().owningKey))
            tx.addCommand(Commands.Cmd2(i), listOf(services.myInfo.chooseIdentity().owningKey))
        }
        return tx.toLedgerTransaction(services)
    }

    @Test
    fun `Simple InRef Indexer tests`() {
        val ltx = makeDummyTransaction()
        assertEquals(0, ltx.inRef<IntTypeDummyState>(0).state.data.data)
        assertEquals("0", ltx.inRef<StringTypeDummyState>(1).state.data.data)
        assertEquals(3, ltx.inRef<IntTypeDummyState>(6).state.data.data)
        assertEquals("3", ltx.inRef<StringTypeDummyState>(7).state.data.data)
        assertFailsWith<IndexOutOfBoundsException> { ltx.inRef<IntTypeDummyState>(10) }
    }

    @Test
    fun `Simple OutRef Indexer tests`() {
        val ltx = makeDummyTransaction()
        assertEquals(0, ltx.outRef<IntTypeDummyState>(0).state.data.data)
        assertEquals("0", ltx.outRef<StringTypeDummyState>(1).state.data.data)
        assertEquals(3, ltx.outRef<IntTypeDummyState>(6).state.data.data)
        assertEquals("3", ltx.outRef<StringTypeDummyState>(7).state.data.data)
        assertFailsWith<IndexOutOfBoundsException> { ltx.outRef<IntTypeDummyState>(10) }
    }

    @Test
    fun `Simple Input Indexer tests`() {
        val ltx = makeDummyTransaction()
        assertEquals(0, (ltx.getInput(0) as IntTypeDummyState).data)
        assertEquals("0", (ltx.getInput(1) as StringTypeDummyState).data)
        assertEquals(3, (ltx.getInput(6) as IntTypeDummyState).data)
        assertEquals("3", (ltx.getInput(7) as StringTypeDummyState).data)
        assertFailsWith<IndexOutOfBoundsException> { ltx.getInput(10) }
    }

    @Test
    fun `Simple Output Indexer tests`() {
        val ltx = makeDummyTransaction()
        assertEquals(0, (ltx.getOutput(0) as IntTypeDummyState).data)
        assertEquals("0", (ltx.getOutput(1) as StringTypeDummyState).data)
        assertEquals(3, (ltx.getOutput(6) as IntTypeDummyState).data)
        assertEquals("3", (ltx.getOutput(7) as StringTypeDummyState).data)
        assertFailsWith<IndexOutOfBoundsException> { ltx.getOutput(10) }
    }

    @Test
    fun `Simple Command Indexer tests`() {
        val ltx = makeDummyTransaction()
        assertEquals(0, ltx.getCommand<Commands.Cmd1>(0).value.id)
        assertEquals(0, ltx.getCommand<Commands.Cmd2>(1).value.id)
        assertEquals(3, ltx.getCommand<Commands.Cmd1>(6).value.id)
        assertEquals(3, ltx.getCommand<Commands.Cmd2>(7).value.id)
        assertFailsWith<IndexOutOfBoundsException> { ltx.getOutput(10) }
    }

    @Test
    fun `Simple Inputs of type tests`() {
        val ltx = makeDummyTransaction()
        val intStates = ltx.inputsOfType(IntTypeDummyState::class.java)
        assertEquals(5, intStates.size)
        assertEquals(listOf(0, 1, 2, 3, 4), intStates.map { it.data })
        val stringStates = ltx.inputsOfType<StringTypeDummyState>()
        assertEquals(5, stringStates.size)
        assertEquals(listOf("0", "1", "2", "3", "4"), stringStates.map { it.data })
        val notPresentQuery = ltx.inputsOfType(FungibleAsset::class.java)
        assertEquals(emptyList(), notPresentQuery)
    }

    @Test
    fun `Simple InputsRefs of type tests`() {
        val ltx = makeDummyTransaction()
        val intStates = ltx.inRefsOfType(IntTypeDummyState::class.java)
        assertEquals(5, intStates.size)
        assertEquals(listOf(0, 1, 2, 3, 4), intStates.map { it.state.data.data })
        assertEquals(listOf(ltx.inputs[0], ltx.inputs[2], ltx.inputs[4], ltx.inputs[6], ltx.inputs[8]), intStates)
        val stringStates = ltx.inRefsOfType<StringTypeDummyState>()
        assertEquals(5, stringStates.size)
        assertEquals(listOf("0", "1", "2", "3", "4"), stringStates.map { it.state.data.data })
        assertEquals(listOf(ltx.inputs[1], ltx.inputs[3], ltx.inputs[5], ltx.inputs[7], ltx.inputs[9]), stringStates)
    }

    @Test
    fun `Simple Outputs of type tests`() {
        val ltx = makeDummyTransaction()
        val intStates = ltx.outputsOfType(IntTypeDummyState::class.java)
        assertEquals(5, intStates.size)
        assertEquals(listOf(0, 1, 2, 3, 4), intStates.map { it.data })
        val stringStates = ltx.outputsOfType<StringTypeDummyState>()
        assertEquals(5, stringStates.size)
        assertEquals(listOf("0", "1", "2", "3", "4"), stringStates.map { it.data })
        val notPresentQuery = ltx.outputsOfType(FungibleAsset::class.java)
        assertEquals(emptyList(), notPresentQuery)
    }

    @Test
    fun `Simple OutputsRefs of type tests`() {
        val ltx = makeDummyTransaction()
        val intStates = ltx.outRefsOfType(IntTypeDummyState::class.java)
        assertEquals(5, intStates.size)
        assertEquals(listOf(0, 1, 2, 3, 4), intStates.map { it.state.data.data })
        assertEquals(listOf(0, 2, 4, 6, 8), intStates.map { it.ref.index })
        assertTrue(intStates.all { it.ref.txhash == ltx.id })
        val stringStates = ltx.outRefsOfType<StringTypeDummyState>()
        assertEquals(5, stringStates.size)
        assertEquals(listOf("0", "1", "2", "3", "4"), stringStates.map { it.state.data.data })
        assertEquals(listOf(1, 3, 5, 7, 9), stringStates.map { it.ref.index })
        assertTrue(stringStates.all { it.ref.txhash == ltx.id })
    }

    @Test
    fun `Simple Commands of type tests`() {
        val ltx = makeDummyTransaction()
        val intCmd1 = ltx.commandsOfType(Commands.Cmd1::class.java)
        assertEquals(5, intCmd1.size)
        assertEquals(listOf(0, 1, 2, 3, 4), intCmd1.map { it.value.id })
        val intCmd2 = ltx.commandsOfType<Commands.Cmd2>()
        assertEquals(5, intCmd2.size)
        assertEquals(listOf(0, 1, 2, 3, 4), intCmd2.map { it.value.id })
        val notPresentQuery = ltx.commandsOfType(Commands.Cmd3::class.java)
        assertEquals(emptyList(), notPresentQuery)
    }

    @Test
    fun `Filtered Input Tests`() {
        val ltx = makeDummyTransaction()
        val intStates = ltx.filterInputs(IntTypeDummyState::class.java, Predicate { it.data.rem(2) == 0 })
        assertEquals(3, intStates.size)
        assertEquals(listOf(0, 2, 4), intStates.map { it.data })
        val stringStates: List<StringTypeDummyState> = ltx.filterInputs { it.data == "3" }
        assertEquals("3", stringStates.single().data)
    }

    @Test
    fun `Filtered InRef Tests`() {
        val ltx = makeDummyTransaction()
        val intStates = ltx.filterInRefs(IntTypeDummyState::class.java, Predicate { it.data.rem(2) == 0 })
        assertEquals(3, intStates.size)
        assertEquals(listOf(0, 2, 4), intStates.map { it.state.data.data })
        assertEquals(listOf(ltx.inputs[0], ltx.inputs[4], ltx.inputs[8]), intStates)
        val stringStates: List<StateAndRef<StringTypeDummyState>> = ltx.filterInRefs { it.data == "3" }
        assertEquals("3", stringStates.single().state.data.data)
        assertEquals(ltx.inputs[7], stringStates.single())
    }

    @Test
    fun `Filtered Output Tests`() {
        val ltx = makeDummyTransaction()
        val intStates = ltx.filterOutputs(IntTypeDummyState::class.java, Predicate { it.data.rem(2) == 0 })
        assertEquals(3, intStates.size)
        assertEquals(listOf(0, 2, 4), intStates.map { it.data })
        val stringStates: List<StringTypeDummyState> = ltx.filterOutputs { it.data == "3" }
        assertEquals("3", stringStates.single().data)
    }

    @Test
    fun `Filtered OutRef Tests`() {
        val ltx = makeDummyTransaction()
        val intStates = ltx.filterOutRefs(IntTypeDummyState::class.java, Predicate { it.data.rem(2) == 0 })
        assertEquals(3, intStates.size)
        assertEquals(listOf(0, 2, 4), intStates.map { it.state.data.data })
        assertEquals(listOf(0, 4, 8), intStates.map { it.ref.index })
        assertTrue(intStates.all { it.ref.txhash == ltx.id })
        val stringStates: List<StateAndRef<StringTypeDummyState>> = ltx.filterOutRefs { it.data == "3" }
        assertEquals("3", stringStates.single().state.data.data)
        assertEquals(7, stringStates.single().ref.index)
        assertEquals(ltx.id, stringStates.single().ref.txhash)
    }

    @Test
    fun `Filtered Commands Tests`() {
        val ltx = makeDummyTransaction()
        val intCmds1 = ltx.filterCommands(Commands.Cmd1::class.java, Predicate { it.id.rem(2) == 0 })
        assertEquals(3, intCmds1.size)
        assertEquals(listOf(0, 2, 4), intCmds1.map { it.value.id })
        val intCmds2 = ltx.filterCommands<Commands.Cmd2> { it.id == 3 }
        assertEquals(3, intCmds2.single().value.id)
    }

    @Test
    fun `Find Input Tests`() {
        val ltx = makeDummyTransaction()
        val intState = ltx.findInput(IntTypeDummyState::class.java, Predicate { it.data == 4 })
        assertEquals(ltx.getInput(8), intState)
        val stringState: StringTypeDummyState = ltx.findInput { it.data == "3" }
        assertEquals(ltx.getInput(7), stringState)
    }

    @Test
    fun `Find InRef Tests`() {
        val ltx = makeDummyTransaction()
        val intState = ltx.findInRef(IntTypeDummyState::class.java, Predicate { it.data == 4 })
        assertEquals(ltx.inRef(8), intState)
        val stringState: StateAndRef<StringTypeDummyState> = ltx.findInRef { it.data == "3" }
        assertEquals(ltx.inRef(7), stringState)
    }

    @Test
    fun `Find Output Tests`() {
        val ltx = makeDummyTransaction()
        val intState = ltx.findOutput(IntTypeDummyState::class.java, Predicate { it.data == 4 })
        assertEquals(ltx.getOutput(8), intState)
        val stringState: StringTypeDummyState = ltx.findOutput { it.data == "3" }
        assertEquals(ltx.getOutput(7), stringState)
    }

    @Test
    fun `Find OutRef Tests`() {
        val ltx = makeDummyTransaction()
        val intState = ltx.findOutRef(IntTypeDummyState::class.java, Predicate { it.data == 4 })
        assertEquals(ltx.outRef(8), intState)
        val stringState: StateAndRef<StringTypeDummyState> = ltx.findOutRef { it.data == "3" }
        assertEquals(ltx.outRef(7), stringState)
    }

    @Test
    fun `Find Commands Tests`() {
        val ltx = makeDummyTransaction()
        val intCmd1 = ltx.findCommand(Commands.Cmd1::class.java, Predicate { it.id == 2 })
        assertEquals(ltx.getCommand(4), intCmd1)
        val intCmd2 = ltx.findCommand<Commands.Cmd2> { it.id == 3 }
        assertEquals(ltx.getCommand(7), intCmd2)
    }
}<|MERGE_RESOLUTION|>--- conflicted
+++ resolved
@@ -22,11 +22,7 @@
 
     @Before
     fun setup() {
-<<<<<<< HEAD
-        services.mockCordappProvider.addMockCordapp(DUMMY_PROGRAM_ID, services.attachments)
-=======
-        services.mockCordappProvider.addMockCordapp(DummyContract.PROGRAM_ID, services)
->>>>>>> b4e674c2
+        services.mockCordappProvider.addMockCordapp(DummyContract.PROGRAM_ID, services.attachments)
     }
 
     interface Commands {
